import gzip
import os
import signal
import sys
import threading
import warnings

import numpy as np
from numpy import memmap as Memmap

import pyfits
from pyfits.card import Card
from pyfits.column import _FormatP
from pyfits.file import PYTHON_MODES, _File
from pyfits.hdu import compressed
from pyfits.hdu.base import _BaseHDU, _ValidHDU, _NonstandardHDU, ExtensionHDU
from pyfits.hdu.compressed import CompImageHDU
from pyfits.hdu.groups import GroupsHDU
from pyfits.hdu.image import PrimaryHDU, ImageHDU
from pyfits.hdu.table import _TableBaseHDU
from pyfits.util import (Extendable, _is_int, _tmp_name, _with_extensions,
                         _pad_length, BLOCK_SIZE, isfile, fileobj_name,
                         fileobj_closed, fileobj_mode)
from pyfits.verify import _Verify, _ErrList


@_with_extensions
def fitsopen(name, mode='readonly', memmap=None, classExtensions={},
             **kwargs):
    """Factory function to open a FITS file and return an `HDUList` object.

    Parameters
    ----------
    name : file path, file object or file-like object
        File to be opened.

    mode : str
        Open mode, 'readonly' (default), 'update', 'append', 'denywrite', or
        'ostream'.

        If `name` is a file object that is already opened, `mode` must
        match the mode the file was opened with, copyonwrite (rb),
        readonly (rb), update (rb+), append (ab+), ostream (w),
        denywrite (rb)).

    memmap : bool
        Is memory mapping to be used?

    classExtensions : dict (''Deprecated'')
        A dictionary that maps pyfits classes to extensions of those
        classes.  When present in the dictionary, the extension class
        will be constructed in place of the pyfits class.

    kwargs : dict
        optional keyword arguments, possible values are:

        - **uint** : bool

            Interpret signed integer data where ``BZERO`` is the
            central value and ``BSCALE == 1`` as unsigned integer
            data.  For example, `int16` data with ``BZERO = 32768``
            and ``BSCALE = 1`` would be treated as `uint16` data.

            Note, for backward compatibility, the kwarg **uint16** may
            be used instead.  The kwarg was renamed when support was
            added for integers of any size.

        - **ignore_missing_end** : bool

            Do not issue an exception when opening a file that is
            missing an ``END`` card in the last header.

        - **checksum** : bool

            If `True`, verifies that both ``DATASUM`` and
            ``CHECKSUM`` card values (when present in the HDU header)
            match the header and data of all HDU's in the file.

        - **disable_image_compression** : bool

            If `True`, treates compressed image HDU's like normal
            binary table HDU's.

        - **do_not_scale_image_data** : bool

            If `True`, image data is not scaled using BSCALE/BZERO values
            when read.

    Returns
    -------
        hdulist : an `HDUList` object
            `HDUList` containing all of the header data units in the
            file.

    """

    if memmap is None:
        from pyfits import USE_MEMMAP
        memmap = USE_MEMMAP

    if 'uint16' in kwargs and 'uint' not in kwargs:
        kwargs['uint'] = kwargs['uint16']
        del kwargs['uint16']

    if not name:
        raise ValueError('Empty filename: %s' % repr(name))

    return HDUList.fromfile(name, mode, memmap, **kwargs)


class HDUList(list, _Verify):
    """
    HDU list class.  This is the top-level FITS object.  When a FITS
    file is opened, a `HDUList` object is returned.
    """

    __metaclass__ = Extendable

    def __init__(self, hdus=[], file=None):
        """
        Construct a `HDUList` object.

        Parameters
        ----------
        hdus : sequence of HDU objects or single HDU, optional
            The HDU object(s) to comprise the `HDUList`.  Should be
            instances of `_BaseHDU`.

        file : file object, optional
            The opened physical file associated with the `HDUList`.
        """

        self.__file = file
        if hdus is None:
            hdus = []

        # can take one HDU, as well as a list of HDU's as input
        if isinstance(hdus, _ValidHDU):
            hdus = [hdus]
        elif not isinstance(hdus, (HDUList, list)):
            raise TypeError("Invalid input for HDUList.")

        for idx, hdu in enumerate(hdus):
            if not isinstance(hdu, _BaseHDU):
                raise TypeError(
                      "Element %d in the HDUList input is not an HDU." % idx)
        super(HDUList, self).__init__(hdus)

    def __iter__(self):
        for idx in range(len(self)):
            yield self[idx]

    @_with_extensions
    def __getitem__(self, key, classExtensions={}):
        """
        Get an HDU from the `HDUList`, indexed by number or name.
        """

        if isinstance(key, slice):
            hdus = super(HDUList, self).__getitem__(key)
            return HDUList(hdus)

        idx = self.index_of(key)
        return super(HDUList, self).__getitem__(idx)

    def __setitem__(self, key, hdu):
        """
        Set an HDU to the `HDUList`, indexed by number or name.
        """

        _key = self.index_of(key)
        if isinstance(hdu, (slice, list)):
            if _is_int(_key):
                raise ValueError('An element in the HDUList must be an HDU.')
            for item in hdu:
                if not isinstance(item, _BaseHDU):
                    raise ValueError('%s is not an HDU.' % item)
        else:
            if not isinstance(hdu, _BaseHDU):
                raise ValueError('%s is not an HDU.' % hdu)

        try:
            super(HDUList, self).__setitem__(_key, hdu)
        except IndexError:
            raise IndexError('Extension %s is out of bound or not found.'
                             % key)
        self._resize = True
        self._truncate = False

    def __delitem__(self, key):
        """
        Delete an HDU from the `HDUList`, indexed by number or name.
        """

        if isinstance(key, slice):
            end_index = len(self)
        else:
            key = self.index_of(key)
            end_index = len(self) - 1

        super(HDUList, self).__delitem__(key)

        if (key == end_index or key == -1 and not self._resize):
            self._truncate = True
        else:
            self._truncate = False
            self._resize = True

    def __getslice__(self, start, end):
        return self[slice(start, end)]

    def __delslice__(self, start, stop):
        """
        Delete a slice of HDUs from the `HDUList`, indexed by number only.
        """

        del self[slice(start, stop)]

    # Support the 'with' statement
    def __enter__(self):
        return self

    def __exit__(self, type, value, traceback):
        self.close()

    @classmethod
    def fromfile(cls, fileobj, mode="copyonwrite", memmap=False, **kwargs):
        """
        Creates an HDUList instance from a file-like object.

        The actual implementation of `fitsopen()`.
        """

        # instantiate a FITS file object (ffo)
        ffo = _File(fileobj, mode=mode, memmap=memmap)
        hdulist = cls(file=ffo)

        saved_compression_supported = compressed.COMPRESSION_SUPPORTED

        try:
            if 'disable_image_compression' in kwargs and \
               kwargs['disable_image_compression']:
                compressed.COMPRESSION_ENABLED = False

            if mode == 'ostream':
                # Output stream--not interested in reading/parsing the HDUs--just
                # writing to the output file
                return hdulist

            # read all HDUs
            while True:
                try:
                    hdu = _BaseHDU.readfrom(ffo, **kwargs)
                    hdulist.append(hdu)
                    hdu._new = False
                except EOFError:
                    break
                # check in the case there is extra space after the last HDU or
                # corrupted HDU
                except ValueError, err:
                    warnings.warn(
                        'Required keywords missing when trying to read '
                        'HDU #%d (note: PyFITS uses zero-based indexing.\n'
                        '          %s\n          There may be extra '
                        'bytes after the last HDU or the file is corrupted.' %
                        (len(hdulist), err))
                    break
                except IOError, err:
                    if ffo.writeonly:
                        break
                    else:
                        raise

            # If we're trying to read only and no header units were found,
            # raise and exception
            if mode in ('readonly', 'denywrite') and len(hdulist) == 0:
                raise IOError('Empty FITS file')

            # initialize/reset attributes to be used in "update/append" mode
            hdulist._resize = False
            hdulist._truncate = False

        finally:
            compressed.COMPRESSION_SUPPORTED = saved_compression_supported

        return hdulist

    def fileinfo(self, index):
        """
        Returns a dictionary detailing information about the locations
        of the indexed HDU within any associated file.  The values are
        only valid after a read or write of the associated file with
        no intervening changes to the `HDUList`.

        Parameters
        ----------
        index : int
            Index of HDU for which info is to be returned.

        Returns
        -------
        dictionary or None

            The dictionary details information about the locations of
            the indexed HDU within an associated file.  Returns `None`
            when the HDU is not associated with a file.

            Dictionary contents:

            ========== =========================================================
            Key        Value
            ========== =========================================================
            file       File object associated with the HDU
            filename   Name of associated file object
            filemode   Mode in which the file was opened (readonly, copyonwrite,
                       update, append, denywrite, ostream)
            resized    Flag that when `True` indicates that the data has been
                       resized since the last read/write so the returned values
                       may not be valid.
            hdrLoc     Starting byte location of header in file
            datLoc     Starting byte location of data block in file
            datSpan    Data size including padding
            ========== =========================================================

        """

        if self.__file is not None:
            output = self[index].fileinfo()

            if not output:
                # OK, the HDU associated with this index is not yet
                # tied to the file associated with the HDUList.  The only way
                # to get the file object is to check each of the HDU's in the
                # list until we find the one associated with the file.
                f = None

                for hdu in self:
                   info = hdu.fileinfo()

                   if info:
                      f = info['file']
                      fm = info['filemode']
                      break

                output = {'file': f, 'filemode': fm, 'hdrLoc': None,
                          'datLoc': None, 'datSpan': None}

            output['filename'] = self.__file.name
            output['resized'] = self._wasresized()
        else:
            output = None

        return output

    @_with_extensions
    def insert(self, index, hdu, classExtensions={}):
        """
        Insert an HDU into the `HDUList` at the given `index`.

        Parameters
        ----------
        index : int
            Index before which to insert the new HDU.

        hdu : _BaseHDU instance
            The HDU object to insert

        classExtensions : dict
            A dictionary that maps pyfits classes to extensions of those
            classes.  When present in the dictionary, the extension class
            will be constructed in place of the pyfits class.
        """

        if not isinstance(hdu, _BaseHDU):
            raise ValueError('%s is not an HDU.' % hdu)

        num_hdus = len(self)

        if index == 0 or num_hdus == 0:
            if num_hdus != 0:
                # We are inserting a new Primary HDU so we need to
                # make the current Primary HDU into an extension HDU.
                if isinstance(self[0], GroupsHDU):
                   raise ValueError(
                         "The current Primary HDU is a GroupsHDU.  "
                         "It can't be made into an extension HDU, "
                         "so you can't insert another HDU in front of it.")

                hdu1= ImageHDU(self[0].data, self[0].header)

                # Insert it into position 1, then delete HDU at position 0.
                super(HDUList, self).insert(1, hdu1)
                super(HDUList, self).__delitem__(0)

            if not isinstance(hdu, PrimaryHDU):
                # You passed in an Extension HDU but we need a Primary HDU.
                # If you provided an ImageHDU then we can convert it to
                # a primary HDU and use that.
                if isinstance(hdu, ImageHDU):
                    hdu = PrimaryHDU(hdu.data, hdu.header)
                else:
                    # You didn't provide an ImageHDU so we create a
                    # simple Primary HDU and append that first before
                    # we append the new Extension HDU.
                    phdu = PrimaryHDU()

                    super(HDUList, self).insert(0, phdu)
                    index = 1
        else:
            if isinstance(hdu, GroupsHDU):
               raise ValueError('A GroupsHDU must be inserted as a '
                                'Primary HDU.')

            if isinstance(hdu, PrimaryHDU):
                # You passed a Primary HDU but we need an Extension HDU
                # so create an Extension HDU from the input Primary HDU.
                hdu = ImageHDU(hdu.data, hdu.header)

        super(HDUList, self).insert(index, hdu)
        hdu._new = True
        self._resize = True
        self._truncate = False
        # make sure the EXTEND keyword is in primary HDU if there is extension
        if len(self) > 1:
            self.update_extend()

    @_with_extensions
    def append(self, hdu, classExtensions={}):
        """
        Append a new HDU to the `HDUList`.

        Parameters
        ----------
        hdu : instance of _BaseHDU
            HDU to add to the `HDUList`.

        classExtensions : dict
            A dictionary that maps pyfits classes to extensions of those
            classes.  When present in the dictionary, the extension class
            will be constructed in place of the pyfits class.
        """

        if not isinstance(hdu, _BaseHDU):
            raise ValueError('HDUList can only append an HDU.')

        if len(self) > 0:
            if isinstance(hdu, GroupsHDU):
               raise ValueError(
                     "Can't append a GroupsHDU to a non-empty HDUList")

            if isinstance(hdu, PrimaryHDU):
                # You passed a Primary HDU but we need an Extension HDU
                # so create an Extension HDU from the input Primary HDU.
                # TODO: This isn't necessarily sufficient to copy the HDU;
                # _hdrLoc and friends need to be copied too.
                hdu = ImageHDU(hdu.data, hdu.header)
        else:
            if not isinstance(hdu, PrimaryHDU):
                # You passed in an Extension HDU but we need a Primary
                # HDU.
                # If you provided an ImageHDU then we can convert it to
                # a primary HDU and use that.
                if isinstance(hdu, ImageHDU):
                    hdu = PrimaryHDU(hdu.data, hdu.header)
                else:
                    # You didn't provide an ImageHDU so we create a
                    # simple Primary HDU and append that first before
                    # we append the new Extension HDU.
                    phdu = PrimaryHDU()
                    super(HDUList, self).append(phdu)

        super(HDUList, self).append(hdu)
        hdu._new = True
        self._resize = True
        self._truncate = False

        # make sure the EXTEND keyword is in primary HDU if there is extension
        if len(self) > 1:
            self.update_extend()

    def index_of(self, key):
        """
        Get the index of an HDU from the `HDUList`.

        Parameters
        ----------
        key : int, str or tuple of (string, int)
           The key identifying the HDU.  If `key` is a tuple, it is of
           the form (`key`, `ver`) where `ver` is an ``EXTVER`` value
           that must match the HDU being searched for.

        Returns
        -------
        index : int
           The index of the HDU in the `HDUList`.
        """

        if _is_int(key):
            return key
        elif isinstance(key, tuple):
            _key, _ver = key
        else:
            _key = key
            _ver = None

        if not isinstance(_key, str):
            raise KeyError(key)
        _key = (_key.strip()).upper()

        nfound = 0
        found = None
        for idx, hdu in enumerate(self):
            name = hdu.name
            if isinstance(name, str):
                name = name.strip().upper()
            if name == _key and (_ver is None or _ver == hdu._extver):
                found = idx
                nfound += 1

        if (nfound == 0):
            raise KeyError('Extension %s not found.' % repr(key))
        elif (nfound > 1):
            raise KeyError('There are %d extensions of %s.'
                           % (nfound, repr(key)))
        else:
            return found

    def readall(self):
        """
        Read data of all HDUs into memory.
        """

        for hdu in self:
            if hdu.data is not None:
                continue

    @_with_extensions
    def flush(self, output_verify='fix', verbose=False,
              classExtensions={}):
        """
        Force a write of the `HDUList` back to the file (for append and
        update modes only).

        Parameters
        ----------
        output_verify : str
            Output verification option.  Must be one of ``"fix"``,
            ``"silentfix"``, ``"ignore"``, ``"warn"``, or
            ``"exception"``.  See :ref:`verify` for more info.

        verbose : bool
            When `True`, print verbose messages

        classExtensions : dict
            A dictionary that maps pyfits classes to extensions of
            those classes.  When present in the dictionary, the
            extension class will be constructed in place of the pyfits
            class.
        """

        # Get the name of the current thread and determine if this is a single treaded application
        curr_thread = threading.currentThread()
        single_thread = (threading.activeCount() == 1) and \
                        (curr_thread.getName() == 'MainThread')

        # Define new signal interput handler
        if single_thread:
            keyboard_interrupt_sent = False
            def new_sigint(*args):
                warnings.warn('KeyboardInterrupt ignored until flush is '
                              'complete!')
                keyboard_interrupt_sent = True

            # Install new handler
            old_handler = signal.signal(signal.SIGINT, new_sigint)

        if self.__file.mode not in ('append', 'update', 'ostream'):
            warnings.warn("Flush for '%s' mode is not supported."
                          % self.__file.mode)
            return

        self.verify(option=output_verify)

        if self.__file.mode in ('append', 'ostream'):
            for hdu in self:
                if verbose:
                    try:
                        extver = str(hdu.header['extver'])
                    except KeyError:
                        extver = ''

                # only append HDU's which are "new"
                if not hasattr(hdu, '_new') or hdu._new:
                    # only output the checksum if flagged to do so
                    if hasattr(hdu, '_output_checksum'):
                        checksum = hdu._output_checksum
                    else:
                        checksum = False

                    # TODO: Fix this once new HDU writing API is settled on
                    hdu._writeto(self.__file, checksum=checksum)
                    if verbose:
                        print 'append HDU', hdu.name, extver
                    hdu._new = False

        elif self.__file.mode == 'update':
            self._wasresized(verbose)

            # TODO: Much of this section should probably be handled in _File

            # if the HDUList is resized, need to write out the entire contents
            # of the hdulist to the file.
            if self._resize or self.__file.compression:
                old_name = self.__file.name
                old_memmap = self.__file.memmap
                name = _tmp_name(old_name)

                if not self.__file.file_like:
                    old_mode = os.stat(old_name).st_mode
                    #
                    # The underlying file is an acutal file object.
                    # The HDUList is resized, so we need to write it to a tmp
                    # file, delete the original file, and rename the tmp
                    # file to the original file.
                    #
                    if self.__file.compression == 'gzip':
                        new_file = gzip.GzipFile(name, mode='ab+')
                    else:
                        new_file = name

                    hdulist = self.fromfile(new_file, mode='append')

                    if verbose:
                        print 'open a temp file', name

                    for hdu in self:
                        # only output the checksum if flagged to do so
                        if hasattr(hdu, '_output_checksum'):
                            checksum = hdu._output_checksum
                        else:
                            checksum = False

                        # TODO: Fix this once new HDU writing API is settled on
                        (hdu._hdrLoc, hdu._datLoc, hdu._datSpan) = \
                               hdu._writeto(hdulist.__file, checksum=checksum)
                    hdulist.__file.close()
                    self.__file.close()
                    os.remove(self.__file.name)

                    if verbose:
                        print 'delete the original file', old_name

                    # reopen the renamed new file with "update" mode
                    os.rename(name, old_name)
                    os.chmod(old_name, old_mode)

                    if isinstance(new_file, gzip.GzipFile):
                        old_file = gzip.GzipFile(old_name, mode='rb+')
                    else:
                        old_file = old_name

                    ffo = _File(old_file, mode='update', memmap=old_memmap)

                    self.__file = ffo
                    if verbose:
                        print 'reopen the newly renamed file', old_name
                else:
                    #
                    # The underlying file is not a file object, it is a file
                    # like object.  We can't write out to a file, we must
                    # update the file like object in place.  To do this,
                    # we write out to a temporary file, then delete the
                    # contents in our file like object, then write the
                    # contents of the temporary file to the now empty file
                    # like object.
                    #
                    self.writeto(name)
                    hdulist = self.fromfile(name)
                    ffo = self.__file

                    ffo.truncate(0)
                    ffo.seek(0)

                    for hdu in hdulist:
                        # only output the checksum if flagged to do so
                        if hasattr(hdu, '_output_checksum'):
                            checksum = hdu._output_checksum
                        else:
                            checksum = False

                        # TODO: Fix this once new HDU writing API is settled on
                        (hdu._hdrLoc, hdu._datLoc, hdu._datSpan) = \
                                hdu._writeto(ffo, checksum=checksum)

                    # Close the temporary file and delete it.
                    hdulist.close()
                    os.remove(hdulist.__file.name)

                # reset the resize attributes after updating
                self._resize = False
                self._truncate = False
                for hdu in self:
                    hdu.header._modified = False
                    hdu._new = False
                    hdu._file = ffo

            # if not resized, update in place
            else:
                for hdu in self:
                    if verbose:
                        try:
                            extver = str(hdu.header['extver'])
                        except KeyError:
                            extver = ''

                    if hdu.header._modified:
                        # only output the checksum if flagged to do so
                        if hasattr(hdu, '_output_checksum'):
                            checksum = hdu._output_checksum
                        else:
                            checksum = False

                        hdu._file.seek(hdu._hdrLoc)
                        # TODO: Fix this once new HDU writing API is settled on
                        hdu._writeheader(self.__file, checksum=checksum)
                        if verbose:
                            print 'update header in place: Name =', \
                                  hdu.name, extver
                    if hdu._data_loaded:
                        if hdu.data is not None:
<<<<<<< HEAD
                            memmap_array = None
                            # Seek through the array's bases for an memmap'd
                            # array; we can't rely on the _File object to give
                            # us this info since the user may have replaced the
                            # previous mmap'd array
                            base = hdu.data
                            while (hasattr(base, 'base') and
                                   base.base is not None):
                                if isinstance(base.base, Memmap):
                                    memmap_array = base.base
                                    break
                                base = base.base

                            if memmap_array is not None:
                                memmap_array.flush()
=======
                            if isinstance(hdu.data, Memmap):
                                hdu.data.flush()
>>>>>>> 59019761
                            else:
                                hdu._file.seek(hdu._datLoc)
                                # TODO: Fix this once new HDU writing API is settled on
                                hdu._writedata(self.__file)

                            if verbose:
                                print 'update data in place: Name =', \
                                      hdu.name, extver

                # reset the modification attributes after updating
                for hdu in self:
                    hdu.header._modified = False

        if single_thread:
            if keyboard_interrupt_sent:
                raise KeyboardInterrupt

            if old_handler is not None:
                signal.signal(signal.SIGINT, old_handler)
            else:
                signal.signal(signal.SIGINT, signal.SIG_DFL)

    def update_extend(self):
        """
        Make sure that if the primary header needs the keyword
        ``EXTEND`` that it has it and it is correct.
        """
        hdr = self[0].header
        if 'extend' in hdr:
            if (hdr['extend'] == False):
                hdr['extend'] = True
        else:
            if hdr['naxis'] == 0:
                hdr.set('extend', True, after='naxis')
            else:
                n = hdr['naxis']
                hdr.set('extend', True, after='naxis' + str(n))

    @_with_extensions
    def writeto(self, fileobj, output_verify='exception', clobber=False,
                checksum=False):
        """
        Write the `HDUList` to a new file.

        Parameters
        ----------
        fileobj : file path, file object or file-like object
            File to write to.  If a file object, must be opened for
            append (ab+).

        output_verify : str
            Output verification option.  Must be one of ``"fix"``,
            ``"silentfix"``, ``"ignore"``, ``"warn"``, or
            ``"exception"``.  See :ref:`verify` for more info.

        clobber : bool
            When `True`, overwrite the output file if exists.

        checksum : bool
            When `True` adds both ``DATASUM`` and ``CHECKSUM`` cards
            to the headers of all HDU's written to the file.
        """

        if (len(self) == 0):
            warnings.warn("There is nothing to write.")
            return

        if output_verify == 'warn':
            output_verify = 'exception'
        self.verify(option=output_verify)

        # check if the file object is closed
        closed = fileobj_closed(fileobj)
        fmode = fileobj_mode(fileobj) or 'ab+'
        filename = fileobj_name(fileobj)

        # check if the output file already exists
        if (isfile(fileobj) or
            isinstance(fileobj, (basestring, gzip.GzipFile))):
            if (os.path.exists(filename) and os.path.getsize(filename) != 0):
                if clobber:
                    warnings.warn("Overwriting existing file '%s'." % filename)
                    if not closed:
                        fileobj.close()
                    os.remove(filename)
                else:
                    raise IOError("File '%s' already exists." % filename)
        elif (hasattr(fileobj, 'len') and fileobj.len > 0):
            if clobber:
                warnings.warn("Overwriting existing file '%s'." % filename)
                name.truncate(0)
            else:
                raise IOError("File '%s' already exists." % filename)

        # make sure the EXTEND keyword is there if there is extension
        if len(self) > 1:
            self.update_extend()

        mode = 'copyonwrite'
        for key, val in PYTHON_MODES.iteritems():
            if val == fmode:
                mode = key
                break

        hdulist = fitsopen(fileobj, mode=mode)

        for hdu in self:
            # TODO: Fix this once new HDU writing API is settled on
            hdu._writeto(hdulist.__file, checksum)
        hdulist.close(output_verify=output_verify, closed=closed)


    def close(self, output_verify='exception', verbose=False, closed=True):
        """
        Close the associated FITS file and memmap object, if any.

        Parameters
        ----------
        output_verify : str
            Output verification option.  Must be one of ``"fix"``,
            ``"silentfix"``, ``"ignore"``, ``"warn"``, or
            ``"exception"``.  See :ref:`verify` for more info.

        verbose : bool
            When `True`, print out verbose messages.

        closed : bool
            When `True`, close the underlying file object.
        """

        if self.__file:
            if self.__file.mode in ['append', 'update']:
                self.flush(output_verify=output_verify, verbose=verbose)

            if closed and hasattr(self.__file, 'close'):
                self.__file.close()

    def info(self, output=None):
        """
        Summarize the info of the HDUs in this `HDUList`.

        Note that this function prints its results to the console---it
        does not return a value.

        Parameters
        ----------
        output : file, optional
            A file-like object to write the output to.  If False, does not
            output to a file and instead returns a list of tuples representing
            the HDU info.  Writes to sys.stdout by default.
        """

        if output is None:
            output = sys.stdout

        if self.__file is None:
            name = '(No file associated with this HDUList)'
        else:
            name = self.__file.name

        results = ['Filename: %s' % name,
                   'No.    Name         Type      Cards   Dimensions   Format']

        format = '%-3d  %-10s  %-11s  %5d   %-10s   %s%s'
        default = ('', '', 0, '()', '', '')
        for idx, hdu in enumerate(self):
            summary = hdu._summary()
            if len(summary) < len(default):
                summary += default[len(summary):]
            summary = (idx,) + summary
            if output:
                results.append(format % summary)
            else:
                results.append(summary)

        if output:
            output.write('\n'.join(results))
            output.write('\n')
            output.flush()
        else:
            return results[2:]

    def filename(self):
        """
        Return the file name associated with the HDUList object if one exists.
        Otherwise returns None.

        Returns
        -------
        filename : a string containing the file name associated with the
                   HDUList object if an association exists.  Otherwise returns
                   None.
        """
        if self.__file is not None:
           if hasattr(self.__file, 'name'):
              return self.__file.name
        return None

    def _verify(self, option='warn'):
        text = ''
        errs = _ErrList([], unit='HDU')

        # the first (0th) element must be a primary HDU
        if len(self) > 0 and (not isinstance(self[0], PrimaryHDU)) and \
                             (not isinstance(self[0], _NonstandardHDU)):
            err_text = "HDUList's 0th element is not a primary HDU."
            fix_text = 'Fixed by inserting one as 0th HDU.'

            def fix(self=self):
                self.insert(0, PrimaryHDU())

            err = self.run_option(option, err_text=err_text,
                                  fix_text=fix_text, fix=fix)
            errs.append(err)

        if len(self) > 1 and ('EXTEND' not in self[0].header or
                              self[0].header['EXTEND'] is not True):
            err_text = ('Primary HDU does not contain an EXTEND keyword '
                        'equal to T even though there are extension HDUs.')
            fix_text = 'Fixed by inserting or updating the EXTEND keyword.'

            def fix(header=self[0].header):
                naxis = header['NAXIS']
                if naxis == 0:
                    after = 'NAXIS'
                else:
                    after = 'NAXIS' + str(naxis)
                header.set('EXTEND', value=True, after=after)

            errs.append(self.run_option(option, err_text=err_text,
                                        fix_text=fix_text, fix=fix))

        # each element calls their own verify
        for idx, hdu in enumerate(self):
            if idx > 0 and (not isinstance(hdu, ExtensionHDU)):
                err_text = "HDUList's element %s is not an extension HDU." \
                           % str(idx)
                err = self.run_option(option, err_text=err_text, fixable=True)
                errs.append(errs)

            else:
                result = hdu._verify(option)
                if result:
                    errs.append(result)
        return errs

    def _wasresized(self, verbose=False):
        """
        Determine if any changes to the HDUList will require a file resize
        when flushing the file.

        Side effect of setting the objects _resize attribute.
        """

        if not self._resize:

            # determine if any of the HDU is resized
            for hdu in self:
                # A shortcut to let an HDU tell us for itself whether or not it
                # will be resized
                if hasattr(hdu, '_resize') and hdu._resize:
                    self._resize = True
                    break

                # Header:
                nbytes = len(str(hdu.header))
                if nbytes != (hdu._datLoc - hdu._hdrLoc):
                    self._resize = True
                    self._truncate = False
                    if verbose:
                        print 'One or more header is resized.'
                    break

                # Data:
                if not hdu._data_loaded or hdu.data is None:
                    continue

                nbytes = hdu.data.nbytes
                nbytes = nbytes + _pad_length(nbytes)
                if nbytes != hdu._datSpan:
                    self._resize = True
                    self._truncate = False
                    if verbose:
                        print 'One or more data area is resized.'
                    break

            if self._truncate:
               try:
                   self.__file.truncate(hdu._datLoc + hdu._datSpan)
               except IOError:
                   self._resize = True
               self._truncate = False

        return self._resize<|MERGE_RESOLUTION|>--- conflicted
+++ resolved
@@ -728,7 +728,6 @@
                                   hdu.name, extver
                     if hdu._data_loaded:
                         if hdu.data is not None:
-<<<<<<< HEAD
                             memmap_array = None
                             # Seek through the array's bases for an memmap'd
                             # array; we can't rely on the _File object to give
@@ -744,13 +743,10 @@
 
                             if memmap_array is not None:
                                 memmap_array.flush()
-=======
-                            if isinstance(hdu.data, Memmap):
-                                hdu.data.flush()
->>>>>>> 59019761
                             else:
                                 hdu._file.seek(hdu._datLoc)
-                                # TODO: Fix this once new HDU writing API is settled on
+                                # TODO: Fix this once new HDU writing API is
+                                # settled on
                                 hdu._writedata(self.__file)
 
                             if verbose:
