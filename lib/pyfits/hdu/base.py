from __future__ import division


import datetime
import inspect
import os
import re
import warnings

import numpy as np

from pyfits.card import _pad
from pyfits.file import _File
from pyfits.header import Header, HEADER_END_RE
from pyfits.util import (Extendable, _with_extensions, lazyproperty, _is_int,
                        _is_pseudo_unsigned, _unsigned_zero, _pad_length,
                        itersubclasses, decode_ascii, BLOCK_SIZE, deprecated)
from pyfits.verify import _Verify, _ErrList


class _Delayed(object):
    pass
DELAYED = _Delayed()


class InvalidHDUException(Exception):
    """
    A custom exception class used mainly to signal to _BaseHDU.__new__ that
    an HDU cannot possibly be considered valid, and must be assumed to be
    corrupted.
    """

def _hdu_class_from_header(cls, header):
    """
    Used primarily by _BaseHDU.__new__ to find an appropriate HDU class to use
    based on values in the header.  See the _BaseHDU.__new__ docstring.
    """

    klass = cls # By default, if no subclasses are defined
    if header:
        for c in reversed(list(itersubclasses(cls))):
            try:
                # HDU classes built into pyfits are always considered, but
                # extension HDUs must be explicitly registered
                if not (c.__module__.startswith('pyfits.') or
                        c in cls._hdu_registry):
                    continue
                if c.match_header(header):
                    klass = c
                    break
            except NotImplementedError:
                continue
            except Exception, e:
                warnings.warn(
                    'An exception occurred matching an HDU header to the '
                    'appropriate HDU type: %s' % unicode(e))
                warnings.warn('The HDU will be treated as corrupted.')
                klass = _CorruptedHDU
                break

    return klass


# TODO: Come up with a better __repr__ for HDUs (and for HDULists, for that
# matter)
class _BaseHDU(object):
    """
    Base class for all HDU (header data unit) classes.
    """

    __metaclass__ = Extendable

    _hdu_registry = set()

    # This HDU type is part of the FITS standard
    _standard = True

    # Byte to use for padding out blocks
    _padding_byte = '\x00'

    def __new__(cls, data=None, header=None, *args, **kwargs):
        """
        Iterates through the subclasses of _BaseHDU and uses that class's
        match_header() method to determine which subclass to instantiate.

        It's important to be aware that the class hierarchy is traversed in a
        depth-last order.  Each match_header() should identify an HDU type as
        uniquely as possible.  Abstract types may choose to simply return False
        or raise NotImplementedError to be skipped.

        If any unexpected exceptions are raised while evaluating
        match_header(), the type is taken to be _CorruptedHDU.
        """

        klass = _hdu_class_from_header(cls, header)
        return super(_BaseHDU, cls).__new__(klass)

    def __init__(self, data=None, header=None, *args, **kwargs):
        self._header = header
        self._file = None
        self._hdrLoc = None
        self._datLoc = None
        self._datSpan = None
        self.name = ''

    @property
    def header(self):
        return self._header

    @header.setter
    def header(self, value):
        self._header = value

    @property
    def is_image(self):
        return (
            self.name == 'PRIMARY' or
            ('XTENSION' in self.header and
             (self.header['XTENSION'] == 'IMAGE' or
              (self.header['XTENSION'] == 'BINTABLE' and
               'ZIMAGE' in self.header and self.header['ZIMAGE'] == True))))

    @property
    def _data_loaded(self):
        return 'data' in self.__dict__ and self.data is not None and \
               self.data is not DELAYED

    @classmethod
    def register_hdu(cls, hducls):
        cls._hdu_registry.add(hducls)

    @classmethod
    def unregister_hdu(cls, hducls):
        if hducls in cls._hdu_registry:
            cls._hdu_registry.remove(hducls)

    @classmethod
    def match_header(cls, header):
        raise NotImplementedError

    # TODO: This method is a bit kludgy, especially in how it still usually
    # works with a fileobj, and how the first argument may or may not contain
    # HDU data.  This should be rethought.
    @classmethod
    def fromstring(cls, data, fileobj=None, offset=0, checksum=False,
                   ignore_missing_end=False, **kwargs):
        """
        Creates a new HDU object of the appropriate type from a string
        containing the HDU's entire header and, optionally, its data.

        Parameters
        ----------
        data : str
           A byte string contining the HDU's header and, optionally, its data.
           If `fileobj` is not specified, and the length of `data` extends
           beyond the header, then the trailing data is taken to be the HDU's
           data.  If `fileobj` is specified then the trailing data is ignored.

        fileobj : file (optional)
           The file-like object that this HDU was read from.

        offset : int (optional)
           If `fileobj` is specified, the offset into the file-like object at
           which this HDU begins.

        checksum : bool (optional)
           Check the HDU's checksum and/or datasum.

        ignore_missing_end : bool (optional)
           Ignore a missing end card in the header data.  Note that without
           the end card the end of the header can't be found, so the entire
           data is just assumed to be the header.

        kwargs : (optional)
           May contain additional keyword arguments specific to an HDU type.
           Any unrecognized kwargs are simply ignored.
        """

        if isinstance(data, basestring):
            if data[:8] not in ['SIMPLE  ', 'XTENSION']:
                raise ValueError('Block does not begin with SIMPLE or '
                                 'XTENSION')

            # Make sure the end card is present
            match = HEADER_END_RE.search(data)
            if not match:
                if ignore_missing_end:
                    hdrlen = len(data)
                else:
                    raise ValueError('Header missing END card.')
            else:
                hdrlen = match.start() + len(match.group())
                hdrlen += _pad_length(hdrlen)

            header = Header.fromstring(data[:hdrlen])
        elif isinstance(data, Header):
            header = data
            if (not len(header) or
                header.keys()[0] not in ('SIMPLE', 'XTENSION')):
                raise ValueError('Block does not begin with SIMPLE or '
                                 'XTENSION')
        else:
            raise TypeError('Invalid data argument to _BaseHDU.fromstring(): '
                            'Must be either a string or a Header object.')

        if not fileobj and isinstance(data, basestring) and len(data) > hdrlen:
            data = data[hdrlen:]
        elif fileobj:
            data = DELAYED
        else:
            data = None

        # Determine the appropriate arguments to pass to the constructor from
        # self._kwargs.  self._kwargs contains any number of optional arguments
        # that may or may not be valid depending on the HDU type
        cls = _hdu_class_from_header(cls, header)
        args, varargs, varkwargs, defaults = inspect.getargspec(cls.__init__)
        new_kwargs = kwargs.copy()
        if not varkwargs:
            # If __init__ accepts arbitrary keyword arguments, then we can go
            # ahead and pass all keyword argumnets; otherwise we need to delete
            # any that are invalid
            for key in kwargs:
                if key not in args:
                    del new_kwargs[key]

        hdu = cls(data=data, header=header, **new_kwargs)

        size = hdu.size
        hdu._file = fileobj
        hdu._hdrLoc = offset                 # beginning of the header area
        if fileobj:
            hdu._datLoc = fileobj.tell()     # beginning of the data area
        else:
            hdu._datLoc = hdrlen

        # data area size, including padding
        hdu._datSpan = size + _pad_length(size)

        # Checksums are not checked on invalid HDU types
        if checksum and isinstance(hdu, _ValidHDU):
            hdu._verify_checksum_datasum(checksum)

        return hdu

    @classmethod
    def readfrom(cls, fileobj, checksum=False, ignore_missing_end=False,
                 **kwargs):
        """
        Read the HDU from a file.  Normally an HDU should be opened with
        `fitsopen()` which reads the entire HDU list in a FITS file.  But this
        method is still provided for symmetry with `writeto()`.

        Parameters
        ----------
        fileobj : file object or file-like object
            Input FITS file.  The file's seek pointer is assumed to be at the
            beginning of the HDU.

        checksum : bool
            If `True`, verifies that both ``DATASUM`` and
            ``CHECKSUM`` card values (when present in the HDU header)
            match the header and data of all HDU's in the file.

        ignore_missing_end : bool
            Do not issue an exception when opening a file that is
            missing an ``END`` card in the last header.
        """

        # TODO: Figure out a way to make it possible for the _File
        # constructor to be a noop if the argument is already a _File
        if not isinstance(fileobj, _File):
            fileobj = _File(fileobj)

        hdr_offset = fileobj.tell()
        hdr = Header.fromfile(fileobj, endcard=not ignore_missing_end)

        hdu = cls.fromstring(hdr, fileobj=fileobj, offset=hdr_offset,
                             checksum=checksum,
                             ignore_missing_end=ignore_missing_end, **kwargs)

        # If the checksum had to be checked the data may have already been read
        # from the file, in which case we don't want to see relative
        fileobj.seek(hdu._datLoc + hdu._datSpan, os.SEEK_SET)
        return hdu

    def _writeheader(self, fileobj, checksum=False):
        # NOTE: Right now this assumes fileobj is a _File object
        # If the data is unsigned int 16, 32, or 64 add BSCALE/BZERO
        # cards to header
        if self._data_loaded and self.data is not None and \
           self._standard and _is_pseudo_unsigned(self.data.dtype):
            if 'GCOUNT' in self._header:
                self._header.set('BSCALE', 1, after='GCOUNT')
            else:
                self._header.set('BSCALE', 1)
            self._header.set('BZERO', _unsigned_zero(self.data.dtype),
                             after='BSCALE')

        # Handle checksum
        if 'CHECKSUM' in self._header:
            del self._header['CHECKSUM']

        if 'DATASUM' in self._header:
            del self._header['DATASUM']

        if checksum == 'datasum':
            self.add_datasum()
        elif checksum == 'nonstandard_datasum':
            self.add_datasum(blocking='nonstandard')
        elif checksum == 'test':
            self.add_datasum(self._datasum_comment)
            self.add_checksum(self._checksum_comment, True)
        elif checksum == 'nonstandard':
            self.add_checksum(blocking='nonstandard')
        elif checksum:
            self.add_checksum(blocking='standard')


        offset = 0
        if not fileobj.simulateonly:
            try:
                offset = fileobj.tell()
            except (AttributeError, IOError):
                pass

            self._header.tofile(fileobj)

            try:
                size = fileobj.tell() - offset
            except (AttributeError, IOError):
                size = len(str(self._header))
        else:
            size = len(str(self._header))

        # If data is unsigned integer 16, 32 or 64, remove the
        # BSCALE/BZERO cards
        if self._data_loaded and self.data is not None and \
           self._standard and _is_pseudo_unsigned(self.data.dtype):
            for keyword in ('BSCALE', 'BZERO'):
                try:
                    del self._header[keyword]
                except KeyError:
                    pass

        # Update hdrLoc with the new offset
        self._hdrLoc = offset

        return offset, size

    def _writedata(self, fileobj):
        # TODO: A lot of the simulateonly stuff should be moved back into the
        # _File class--basically it should turn write and flush into a noop
        offset = 0
        size = 0

        if not fileobj.simulateonly:
            fileobj.flush()
            try:
                offset = fileobj.tell()
            except IOError:
                offset = 0

        if self.data is not None:
            size += self._writedata_internal(fileobj)
            # pad the FITS data block
            if size > 0 and not fileobj.simulateonly:
                padding = _pad_length(size) * self._padding_byte
                # TODO: Not that this is ever likely, but if for some odd
                # reason _padding_byte is > 0x80 this will fail; but really if
                # somebody's custom fits format is doing that, they're doing it
                # wrong and should be reprimanded harshly.
                fileobj.write(padding.encode('ascii'))

        # flush, to make sure the content is written
        if not fileobj.simulateonly:
            fileobj.flush()

        # Update datLoc with the new offset
        self._datLoc = offset

        # return both the location and the size of the data area
        return offset, size + _pad_length(size)

    def _writedata_internal(self, fileobj):
        """
        The beginning and end of most _writedata() implementations are the
        same, but the details of writing the data array itself can vary between
        HDU types, so that should be implemented in this method.

        Should return the size in bytes of the data written.
        """

        if not fileobj.simulateonly:
            fileobj.writearray(self.data)
        return self.data.size * self.data.itemsize

    # TODO: This is the start of moving HDU writing out of the _File class;
    # Though right now this is an internal private method (though still used by
    # HDUList, eventually the plan is to have this be moved into writeto()
    # somehow...
    def _writeto(self, fileobj, checksum=False):
        # For now fileobj is assumed to be a _File object
        return (self._writeheader(fileobj, checksum)[0],) + \
               self._writedata(fileobj)

    @_with_extensions
    def writeto(self, name, output_verify='exception', clobber=False,
                classExtensions={}, checksum=False):
        """
        Write the HDU to a new file.  This is a convenience method to
        provide a user easier output interface if only one HDU needs
        to be written to a file.

        Parameters
        ----------
        name : file path, file object or file-like object
            Output FITS file.  If opened, must be opened for append
            ("ab+")).

        output_verify : str
            Output verification option.  Must be one of ``"fix"``,
            ``"silentfix"``, ``"ignore"``, ``"warn"``, or
            ``"exception"``.  See :ref:`verify` for more info.

        clobber : bool
            Overwrite the output file if exists.

        classExtensions : dict
            A dictionary that maps pyfits classes to extensions of
            those classes.  When present in the dictionary, the
            extension class will be constructed in place of the pyfits
            class.

        checksum : bool
            When `True` adds both ``DATASUM`` and ``CHECKSUM`` cards
            to the header of the HDU when written to the file.
        """

        from pyfits.hdu.hdulist import HDUList

        hdulist = HDUList([self])
        hdulist.writeto(name, output_verify, clobber=clobber,
                        checksum=checksum)
_AllHDU = _BaseHDU # For backwards-compatibility, though nobody should have
                   # been using this directly


# For convenience...
# TODO: register_hdu could be made into a class decorator which would be pretty
# cool, but only once 2.6 support is dropped.
register_hdu = _BaseHDU.register_hdu
unregister_hdu = _BaseHDU.unregister_hdu


class _CorruptedHDU(_BaseHDU):
    """
    A Corrupted HDU class.

    This class is used when one or more mandatory `Card`s are
    corrupted (unparsable), such as the ``BITPIX``, ``NAXIS``, or
    ``END`` cards.  A corrupted HDU usually means that the data size
    cannot be calculated or the ``END`` card is not found.  In the case
    of a missing ``END`` card, the `Header` may also contain the binary
    data

    .. note::
       In future, it may be possible to decipher where the last block
       of the `Header` ends, but this task may be difficult when the
       extension is a `TableHDU` containing ASCII data.
    """

    @property
    def size(self):
        """
        Returns the size (in bytes) of the HDU's data part.
        """

        # Note: On compressed files this might report a negative size; but the
        # file is corrupt anyways so I'm not too worried about it.
        return self._file.size - self._datLoc

    def _summary(self):
        return (self.name, 'CorruptedHDU')

    def verify(self):
        pass


class _NonstandardHDU(_BaseHDU, _Verify):
    """
    A Non-standard HDU class.

    This class is used for a Primary HDU when the ``SIMPLE`` Card has
    a value of `False`.  A non-standard HDU comes from a file that
    resembles a FITS file but departs from the standards in some
    significant way.  One example would be files where the numbers are
    in the DEC VAX internal storage format rather than the standard
    FITS most significant byte first.  The header for this HDU should
    be valid.  The data for this HDU is read from the file as a byte
    stream that begins at the first byte after the header ``END`` card
    and continues until the end of the file.
    """

    _standard = False

    @classmethod
    def match_header(cls, header):
        """
        Matches any HDU that has the 'SIMPLE' keyword but is not a standard
        Primary or Groups HDU.
        """

        # The SIMPLE keyword must be in the first card
        card = header.cards[0]

        # The check that 'GROUPS' is missing is a bit redundant, since the
        # match_header for GroupsHDU will always be called before this one.
        if card.keyword == 'SIMPLE':
            if 'GROUPS' not in header and card.value == False:
                return True
            else:
                raise InvalidHDUException
        else:
            return False

    @property
    def size(self):
        """
        Returns the size (in bytes) of the HDU's data part.
        """

        return self._file.size - self._datLoc

    def _writedata(self, fileobj):
        """
        Differs from the base class `_writedata()` in that it doesn't
        automatically add padding, and treats the data as a string of raw bytes
        instead of an array.
        """

        offset = 0
        size = 0

        if not fileobj.simulateonly:
            fileobj.flush()
            try:
                offset = fileobj.tell()
            except IOError:
                offset = 0

        if self.data is not None:
            if not fileobj.simulateonly:
                fileobj.write(self.data)
                # flush, to make sure the content is written
                fileobj.flush()
                size = len(self.data)

        # return both the location and the size of the data area
        return offset, size

    def _summary(self):
        return (self.name, 'NonstandardHDU', len(self._header))

    @lazyproperty
    def data(self):
        """
        Return the file data.
        """

        self._file.seek(self._datLoc)
        return self._file.readarray()

    def _verify(self, option='warn'):
        errs = _ErrList([], unit='Card')

        # verify each card
        for card in self._header.cards:
            errs.append(card._verify(option))

        return errs


class _ValidHDU(_BaseHDU, _Verify):
    """
    Base class for all HDUs which are not corrupted.
    """

    @classmethod
    def match_header(cls, header):
        """
        Matches any HDU that is not recognized as having either the SIMPLE or
        XTENSION keyword in its header's first card, but is nonetheless not
        corrupted.

        TODO: Maybe it would make more sense to use _NonstandardHDU in this
        case?  Not sure...
        """

        return header.keys()[0] not in ('SIMPLE', 'XTENSION')

    @property
    def size(self):
        """
        Size (in bytes) of the data portion of the HDU.
        """

        size = 0
        naxis = self._header.get('NAXIS', 0)
        if naxis > 0:
            size = 1
            for idx in range(naxis):
                size = size * self._header['NAXIS' + str(idx + 1)]
            bitpix = self._header['BITPIX']
            gcount = self._header.get('GCOUNT', 1)
            pcount = self._header.get('PCOUNT', 0)
            size = abs(bitpix) * gcount * (pcount + size) // 8
        return size

    def filebytes(self):
        """
        Calculates and returns the number of bytes that this HDU will write to
        a file.

        Parameters
        ----------
        None

        Returns
        -------
        Number of bytes
        """

        f = _File()
        # TODO: Fix this once new HDU writing API is settled on
        return self._writeheader(f)[1] + self._writedata(f)[1]

    def fileinfo(self):
        """
        Returns a dictionary detailing information about the locations
        of this HDU within any associated file.  The values are only
        valid after a read or write of the associated file with no
        intervening changes to the `HDUList`.

        Parameters
        ----------
        None

        Returns
        -------
        dictionary or None

           The dictionary details information about the locations of
           this HDU within an associated file.  Returns `None` when
           the HDU is not associated with a file.

           Dictionary contents:

           ========== ================================================
           Key        Value
           ========== ================================================
           file       File object associated with the HDU
           filemode   Mode in which the file was opened (readonly, copyonwrite,
                      update, append, ostream)
           hdrLoc     Starting byte location of header in file
           datLoc     Starting byte location of data block in file
           datSpan    Data size including padding
           ========== ================================================
        """

        if hasattr(self, '_file') and self._file:
           return {'file': self._file, 'filemode': self._file.mode,
                   'hdrLoc': self._hdrLoc, 'datLoc': self._datLoc,
                   'datSpan': self._datSpan}
        else:
            return None

    def copy(self):
        """
        Make a copy of the HDU, both header and data are copied.
        """

        if self.data is not None:
            data = self.data.copy()
        else:
            data = None
        return self.__class__(data=data, header=self._header.copy())

    # TODO: self.name should be a property that updates the EXTNAME keyword
    # automatically; likewise for self.version.  Likewise it should
    # automatically get its value from the Header keyword.  This method should
    # just be deprecated, as should update_ext_version
    def update_ext_name(self, value, comment=None, before=None,
                        after=None, savecomment=False):
        """
        Update the extension name associated with the HDU.

        If the keyword already exists in the Header, it's value and/or comment
        will be updated.  If it does not exist, a new card will be created
        and it will be placed before or after the specified location.
        If no `before` or `after` is specified, it will be appended at
        the end.

        Parameters
        ----------
        value : str
            value to be used for the new extension name

        comment : str, optional
            to be used for updating, default=None.

        before : str or int, optional
            name of the keyword, or index of the `Card` before which
            the new card will be placed in the Header.  The argument
            `before` takes precedence over `after` if both specified.

        after : str or int, optional
            name of the keyword, or index of the `Card` after which
            the new card will be placed in the Header.

        savecomment : bool, optional
            When `True`, preserve the current comment for an existing
            keyword.  The argument `savecomment` takes precedence over
            `comment` if both specified.  If `comment` is not
            specified then the current comment will automatically be
            preserved.
        """

        if 'extname' in self._header and savecomment:
            comment = None

        self._header.set('extname', value, comment, before, after)
        self.name = value


    def update_ext_version(self, value, comment=None, before=None,
                           after=None, savecomment=False):
        """
        Update the extension version associated with the HDU.

        If the keyword already exists in the Header, it's value and/or comment
        will be updated.  If it does not exist, a new card will be created
        and it will be placed before or after the specified location.
        If no `before` or `after` is specified, it will be appended at
        the end.

        Parameters
        ----------
        value : str
            value to be used for the new extension version

        comment : str, optional
            to be used for updating, default=None.

        before : str or int, optional
            name of the keyword, or index of the `Card` before which
            the new card will be placed in the Header.  The argument
            `before` takes precedence over `after` if both specified.

        after : str or int, optional
            name of the keyword, or index of the `Card` after which
            the new card will be placed in the Header.

        savecomment : bool, optional
            When `True`, preserve the current comment for an existing
            keyword.  The argument `savecomment` takes precedence over
            `comment` if both specified.  If `comment` is not
            specified then the current comment will automatically be
            preserved.
        """

        if 'extver' in self._header and savecomment:
            comment = None

        self._header.set('extver', value, comment, before, after)
        self._extver = value


    def _verify(self, option='warn'):
        errs= _ErrList([], unit='Card')

        is_valid = lambda v: v in [8, 16, 32, 64, -32, -64]

        # Verify location and value of mandatory keywords.
        # Do the first card here, instead of in the respective HDU classes,
        # so the checking is in order, in case of required cards in wrong order.
        if isinstance(self, ExtensionHDU):
            firstkey = 'XTENSION'
            firstval = self._extension
        else:
            firstkey = 'SIMPLE'
            firstval = True

        self.req_cards(firstkey, 0, None, firstval, option, errs)
        self.req_cards('BITPIX', 1, lambda v: (_is_int(v) and is_valid(v)), 8,
                       option, errs)
        self.req_cards('NAXIS', 2,
                       lambda v: (_is_int(v) and v >= 0 and v <= 999), 0,
                       option, errs)

        naxis = self._header.get('NAXIS', 0)
        if naxis < 1000:
            for ax in range(3, naxis + 3):
                self.req_cards('NAXIS' + str(ax - 2), ax,
                               lambda v: (_is_int(v) and v >= 0), 1, option,
                               errs)

            # Remove NAXISj cards where j is not in range 1, naxis inclusive.
            for keyword in self._header:
                if keyword.startswith('NAXIS') and len(keyword) > 5:
                    try:
                        number = int(keyword[5:])
                        if number <= 0 or number > naxis:
                            raise ValueError
                    except ValueError:
                        err_text = ("NAXISj keyword out of range ('%s' when "
                                    "NAXIS == %d)" % (keyword, naxis))

                        def fix(self=self, keyword=keyword):
                            del self._header[keyword]

                        errs.append(
                            self.run_option(option=option, err_text=err_text,
                                            fix=fix, fix_text="Deleted."))

        # verify each card
        for card in self._header.cards:
            errs.append(card._verify(option))

        return errs

    # TODO: Improve this API a little bit--for one, most of these arguments
    # could be optional
    def req_cards(self, keyword, pos, test, fix_value, option, errlist):
        """
        Check the existence, location, and value of a required `Card`.

        TODO: Write about parameters

        If `pos` = `None`, it can be anywhere.  If the card does not exist,
        the new card will have the `fix_value` as its value when created.
        Also check the card's value by using the `test` argument.
        """

        errs = errlist
        fix = None

        try:
            index = self._header.index(keyword)
        except ValueError:
            index = None

        fixable = fix_value is not None

        insert_pos = len(self._header) + 1

        # If pos is an int, insert at the given position (and convert it to a
        # lambda)
        if _is_int(pos):
            insert_pos = pos
            pos = lambda x: x == insert_pos

        # if the card does not exist
        if index is None:
            err_text = "'%s' card does not exist." % keyword
            fix_text = "Fixed by inserting a new '%s' card." % keyword
            if fixable:
                # use repr to accomodate both string and non-string types
                # Boolean is also OK in this constructor
                card = (keyword, fix_value)

                def fix(self=self, insert_pos=insert_pos, card=card):
                    self._header.insert(insert_pos, card)

            errs.append(self.run_option(option, err_text=err_text,
                        fix_text=fix_text, fix=fix, fixable=fixable))
        else:
            # if the supposed location is specified
            if pos is not None:
<<<<<<< HEAD
                if not pos(_index):
                    err_text = ("'%s' card at the wrong place (card %d)." %
                                (keyword, _index))
=======
                if not pos(index):
                    err_text = ("'%s' card at the wrong place (card %d) "
                                "(note: PyFITS uses zero-based indexing)." %
                                (keyword, index))

>>>>>>> 59019761
                    fix_text = ("Fixed by moving it to the right place "
                                "(card %d)." % insert_pos)

                    def fix(self=self, index=index, insert_pos=insert_pos):
                        card = self._header.cards[index]
                        del self._header[index]
                        self._header.insert(insert_pos, card)

                    errs.append(self.run_option(option, err_text=err_text,
                                fix_text=fix_text, fix=fix))

            # if value checking is specified
            if test:
                val = self._header[keyword]
                if not test(val):
                    err_text = ("'%s' card has invalid value '%s'." %
                                (keyword, val))
                    fix_text = "Fixed by setting a new value '%s'." % fix_value

                    if fixable:
                        def fix(self=self, keyword=keyword, val=fix_value):
                            self._header[keyword] = fix_value

                    errs.append(self.run_option(option, err_text=err_text,
                                fix_text=fix_text, fix=fix, fixable=fixable))

        return errs

    def add_datasum(self, when=None, blocking='standard'):
        """
        Add the ``DATASUM`` card to this HDU with the value set to the
        checksum calculated for the data.

        Parameters
        ----------
        when : str, optional
            Comment string for the card that by default represents the
            time when the checksum was calculated

        blocking: str, optional
            "standard" or "nonstandard", compute sum 2880 bytes at a time, or not

        Returns
        -------
        checksum : int
            The calculated datasum

        Notes
        -----
        For testing purposes, provide a `when` argument to enable the
        comment value in the card to remain consistent.  This will
        enable the generation of a ``CHECKSUM`` card with a consistent
        value.
        """

        cs = self._calculate_datasum(blocking)

        if when is None:
           when = 'data unit checksum updated %s' % self._get_timestamp()

        self._header['DATASUM'] = (str(cs), when)
        return cs

    def add_checksum(self, when=None, override_datasum=False,
                     blocking='standard'):
        """
        Add the ``CHECKSUM`` and ``DATASUM`` cards to this HDU with
        the values set to the checksum calculated for the HDU and the
        data respectively.  The addition of the ``DATASUM`` card may
        be overridden.

        Parameters
        ----------
        when : str, optional
           comment string for the cards; by default the comments
           will represent the time when the checksum was calculated

        override_datasum : bool, optional
           add the ``CHECKSUM`` card only

        blocking: str, optional
            "standard" or "nonstandard", compute sum 2880 bytes at a time, or not

        Notes
        -----
        For testing purposes, first call `add_datasum` with a `when`
        argument, then call `add_checksum` with a `when` argument and
        `override_datasum` set to `True`.  This will provide
        consistent comments for both cards and enable the generation
        of a ``CHECKSUM`` card with a consistent value.
        """

        if not override_datasum:
           # Calculate and add the data checksum to the header.
           data_cs = self.add_datasum(when, blocking)
        else:
           # Just calculate the data checksum
           data_cs = self._calculate_datasum(blocking)

        if when is None:
            when = 'HDU checksum updated %s' % self._get_timestamp()

        # Add the CHECKSUM card to the header with a value of all zeros.
        if 'DATASUM' in self._header:
            self._header.set('CHECKSUM', '0'*16, when, before='DATASUM')
        else:
            self._header.set('CHECKSUM', '0'*16, when)

        self._header['CHECKSUM'] = self._calculate_checksum(data_cs, blocking)

    def verify_datasum(self, blocking='standard'):
        """
        Verify that the value in the ``DATASUM`` keyword matches the value
        calculated for the ``DATASUM`` of the current HDU data.

        blocking: str, optional
            "standard" or "nonstandard", compute sum 2880 bytes at a time, or not

        Returns
        -------
        valid : int
           - 0 - failure
           - 1 - success
           - 2 - no ``DATASUM`` keyword present
        """

        if 'DATASUM' in self._header:
            datasum = self._calculate_datasum(blocking)
            if datasum == int(self._header['DATASUM']):
                return 1
            elif blocking == 'either': # i.e. standard failed,  try nonstandard
                return self.verify_datasum(blocking='nonstandard')
            else: # Failed with all permitted blocking kinds
                return 0
        else:
            return 2

    def verify_checksum(self, blocking='standard'):
        """
        Verify that the value in the ``CHECKSUM`` keyword matches the
        value calculated for the current HDU CHECKSUM.

        blocking: str, optional
            "standard" or "nonstandard", compute sum 2880 bytes at a time, or not

        Returns
        -------
        valid : int
           - 0 - failure
           - 1 - success
           - 2 - no ``CHECKSUM`` keyword present
        """

        if 'CHECKSUM' in self._header:
            if 'DATASUM' in self._header:
                datasum = self._calculate_datasum(blocking)
            else:
                datasum = 0
            checksum = self._calculate_checksum(datasum, blocking)
            if checksum == self._header['CHECKSUM']:
                return 1
            elif blocking == 'either': # i.e. standard failed,  try nonstandard
                return self.verify_checksum(blocking='nonstandard')
            else: # Failed with all permitted blocking kinds
                return 0
        else:
            return 2


    def _verify_checksum_datasum(self, blocking):
        """
        Verify the checksum/datasum values if the cards exist in the header.
        Simply displays warnings if either the checksum or datasum don't match.
        """

        # NOTE:  private data members _checksum and _datasum are
        # used by the utility script "fitscheck" to detect missing
        # checksums.

        if 'CHECKSUM' in self._header:
            self._checksum = self._header['CHECKSUM']
            self._checksum_comment = self._header.comments['CHECKSUM']
            if not self.verify_checksum(blocking):
                 warnings.warn('Checksum verification failed for HDU %s.\n' %
                               ((self.name, self._extver),))
            del self._header['CHECKSUM']
        else:
            self._checksum = None
            self._checksum_comment = None

        if 'DATASUM' in self._header:
             self._datasum = self._header['DATASUM']
             self._datasum_comment = self._header.comments['DATASUM']

             if not self.verify_datasum(blocking):
                 warnings.warn('Datasum verification failed for HDU %s.\n' %
                               ((self.name, self._extver),))
             del self._header['DATASUM']
        else:
             self._checksum = None
             self._checksum_comment = None
             self._datasum = None
             self._datasum_comment = None

    def _get_timestamp(self):
        """
        Return the current timestamp in ISO 8601 format, with microseconds
        stripped off.

        Ex.: 2007-05-30T19:05:11
        """

        return datetime.datetime.now().isoformat()[:19]

    def _calculate_datasum(self, blocking):
        """
        Calculate the value for the ``DATASUM`` card in the HDU.
        """

        if not self._data_loaded:
            # This is the case where the data has not been read from the file
            # yet.  We find the data in the file, read it, and calculate the
            # datasum.
            if self.size > 0:
                raw_data = self._file.readarray(size=self._datSpan,
                                                offset=self._datLoc,
                                                dtype='ubyte')
                return self._compute_checksum(raw_data, blocking=blocking)
            else:
                return 0
        elif self.data is not None:
            return self._compute_checksum(self.data.view('ubyte'),
                                          blocking=blocking)
        else:
            return 0

    def _calculate_checksum(self, datasum, blocking):
        """
        Calculate the value of the ``CHECKSUM`` card in the HDU.
        """

        oldChecksum = self._header['CHECKSUM']
        self._header['CHECKSUM'] = '0' * 16

        # Convert the header to a string.
        s = str(self._header)

        # Calculate the checksum of the Header and data.
        cs = self._compute_checksum(np.fromstring(s, dtype='ubyte'), datasum,
                                    blocking=blocking)

        # Encode the checksum into a string.
        s = self._char_encode(~cs)

        # Return the header card value.
        self._header['CHECKSUM'] = oldChecksum

        return s

    def _compute_checksum(self, bytes, sum32=0, blocking="standard"):
        """
        Compute the ones-complement checksum of a sequence of bytes.

        Parameters
        ----------
        bytes
            a memory region to checksum

        sum32
            incremental checksum value from another region

        blocking
            "standard", "nonstandard", or "either"
            selects the block size on which to perform checksumming,  originally
            the blocksize was chosen incorrectly.  "nonstandard" selects the
            original approach,  "standard" selects the interoperable
            blocking size of 2880 bytes.  In the context of _compute_checksum,
            "either" is synonymous with "standard".

        Returns
        -------
        ones complement checksum
        """

        blocklen = {'standard': 2880,
                    'nonstandard': len(bytes),
                    'either':2880,  # do standard first
                    True: 2880}[blocking]

        sum32 = np.uint32(sum32)
        for i in range(0, len(bytes), blocklen):
            length = min(blocklen, len(bytes)-i)   # ????
            sum32 = self._compute_hdu_checksum(bytes[i:i+length], sum32)
        return sum32

    def _compute_hdu_checksum(self, bytes, sum32=0):
        """
        Translated from FITS Checksum Proposal by Seaman, Pence, and Rots.
        Use uint32 literals as a hedge against type promotion to int64.

        This code should only be called with blocks of 2880 bytes
        Longer blocks result in non-standard checksums with carry overflow
        Historically,  this code *was* called with larger blocks and for that
        reason still needs to be for backward compatibility.
        """

        u8 = np.uint32(8)
        u16 = np.uint32(16)
        uFFFF = np.uint32(0xFFFF)

        if bytes.nbytes % 2:
            last = bytes[-1]
            bytes = bytes[:-1]
        else:
            last = np.uint32(0)

        bytes = bytes.view('>u2')

        hi = sum32 >> u16
        lo = sum32 & uFFFF
        hi += np.add.reduce(bytes[0::2])
        lo += np.add.reduce(bytes[1::2])

        if (bytes.nbytes // 2) % 2:
            lo += last << u8
        else:
            hi += last << u8

        hicarry = hi >> u16
        locarry = lo >> u16

        while hicarry or locarry:
            hi = (hi & uFFFF) + locarry
            lo = (lo & uFFFF) + hicarry
            hicarry = hi >> u16
            locarry = lo >> u16

        return (hi << u16) + lo


    # _MASK and _EXCLUDE used for encoding the checksum value into a character
    # string.
    _MASK = [ 0xFF000000,
              0x00FF0000,
              0x0000FF00,
              0x000000FF ]

    _EXCLUDE = [ 0x3a, 0x3b, 0x3c, 0x3d, 0x3e, 0x3f, 0x40,
                 0x5b, 0x5c, 0x5d, 0x5e, 0x5f, 0x60 ]

    def _encode_byte(self, byte):
        """
        Encode a single byte.
        """

        quotient = byte // 4 + ord('0')
        remainder = byte % 4

        ch = np.array(
            [(quotient + remainder), quotient, quotient, quotient],
            dtype='int32')

        check = True
        while check:
            check = False
            for x in self._EXCLUDE:
                for j in [0, 2]:
                    if ch[j] == x or ch[j+1] == x:
                        ch[j]   += 1
                        ch[j+1] -= 1
                        check = True
        return ch

    def _char_encode(self, value):
        """
        Encodes the checksum `value` using the algorithm described
        in SPR section A.7.2 and returns it as a 16 character string.

        Parameters
        ----------
        value
            a checksum

        Returns
        -------
        ascii encoded checksum
        """

        value = np.uint32(value)

        asc = np.zeros((16,), dtype='byte')
        ascii = np.zeros((16,), dtype='byte')

        for i in range(4):
            byte = (value & self._MASK[i]) >> ((3 - i) * 8)
            ch = self._encode_byte(byte)
            for j in range(4):
                asc[4*j+i] = ch[j]

        for i in range(16):
            ascii[i] = asc[(i+15) % 16]

        return decode_ascii(ascii.tostring())


class ExtensionHDU(_ValidHDU):
    """
    An extension HDU class.

    This class is the base class for the `TableHDU`, `ImageHDU`, and
    `BinTableHDU` classes.
    """

    _extension = ''

    def __init__(self, data=None, header=None, name=None, **kwargs):
        super(ExtensionHDU, self).__init__(data=data, header=header)
        if header:
            if name is None:
                if not self.name and 'EXTNAME' in header:
                    self.name = header['EXTNAME']
            else:
                self.name = name

            if not hasattr(self, '_extver'):
                if 'EXTVER' in header:
                    self._extver = header['EXTVER']
                else:
                    self._extver = 1

    def __setattr__(self, attr, value):
        """
        Set an HDU attribute.
        """

        from pyfits import EXTENSION_NAME_CASE_SENSITIVE

        if attr == 'name' and value:
            if not isinstance(value, basestring):
                raise TypeError("'name' attribute must be a string")
            if not EXTENSION_NAME_CASE_SENSITIVE:
                value = value.upper()
            if 'EXTNAME' in self._header:
                self._header['EXTNAME'] = value
            else:
                self._header.append(('EXTNAME', value, 'extension name'))

        super(ExtensionHDU, self).__setattr__(attr, value)

    @classmethod
    def match_header(cls, header):
        """
        This class should never be instantiated directly.  Either a standard
        extension HDU type should be used for a specific extension, or
        NonstandardExtHDU should be used.
        """

        raise NotImplementedError

    @_with_extensions
    def writeto(self, name, output_verify='exception', clobber=False,
                classExtensions={}, checksum=False):
        """
        Works similarly to the normal writeto(), but prepends a default
        `PrimaryHDU` are required by extension HDUs (which cannot stand on
        their own).
        """

        from pyfits.hdu.hdulist import HDUList
        from pyfits.hdu.image import PrimaryHDU

        hdulist = HDUList([PrimaryHDU(), self])
        hdulist.writeto(name, output_verify, clobber=clobber,
                        checksum=checksum)

    def _verify(self, option='warn'):

        errs = super(ExtensionHDU, self)._verify(option=option)

        # Verify location and value of mandatory keywords.
        naxis = self._header.get('NAXIS', 0)
        self.req_cards('PCOUNT', naxis + 3, lambda v: (_is_int(v) and v >= 0),
                       0, option, errs)
        self.req_cards('GCOUNT', naxis + 4, lambda v: (_is_int(v) and v == 1),
                       1, option, errs)
        return errs
# For backwards compatilibity, though this needs to be deprecated
# TODO: Mark this as deprecated
_ExtensionHDU = ExtensionHDU


class NonstandardExtHDU(ExtensionHDU):
    """
    A Non-standard Extension HDU class.

    This class is used for an Extension HDU when the ``XTENSION``
    `Card` has a non-standard value.  In this case, pyfits can figure
    out how big the data is but not what it is.  The data for this HDU
    is read from the file as a byte stream that begins at the first
    byte after the header ``END`` card and continues until the
    beginning of the next header or the end of the file.
    """

    _standard = False

    @classmethod
    def match_header(cls, header):
        """
        Matches any extension HDU that is not one of the standard extension HDU
        types.
        """

        card = header.cards[0]
        xtension = card.value
        if isinstance(xtension, basestring):
            xtension = xtension.rstrip()
        # A3DTABLE is not really considered a 'standard' extension, as it was
        # sort of the prototype for BINTABLE; however, since our BINTABLE
        # implementation handles A3DTABLE HDUs it is listed here.
        standard_xtensions = ('IMAGE', 'TABLE', 'BINTABLE', 'A3DTABLE')
        # The check that xtension is not one of the standard types should be
        # redundant.
        return (card.keyword == 'XTENSION' and
                xtension not in standard_xtensions)


    def _summary(self):
        return (self.name, 'NonstandardExtHDU', len(self._header))

    @lazyproperty
    def data(self):
        """
        Return the file data.
        """

        self._file.seek(self._datLoc)
        return self._file.readarray()
# TODO: Mark this as deprecated
_NonstandardExtHDU = NonstandardExtHDU
<|MERGE_RESOLUTION|>--- conflicted
+++ resolved
@@ -9,7 +9,6 @@
 
 import numpy as np
 
-from pyfits.card import _pad
 from pyfits.file import _File
 from pyfits.header import Header, HEADER_END_RE
 from pyfits.util import (Extendable, _with_extensions, lazyproperty, _is_int,
@@ -316,7 +315,6 @@
         elif checksum:
             self.add_checksum(blocking='standard')
 
-
         offset = 0
         if not fileobj.simulateonly:
             try:
@@ -877,17 +875,10 @@
         else:
             # if the supposed location is specified
             if pos is not None:
-<<<<<<< HEAD
-                if not pos(_index):
+                if not pos(index):
                     err_text = ("'%s' card at the wrong place (card %d)." %
-                                (keyword, _index))
-=======
-                if not pos(index):
-                    err_text = ("'%s' card at the wrong place (card %d) "
-                                "(note: PyFITS uses zero-based indexing)." %
                                 (keyword, index))
 
->>>>>>> 59019761
                     fix_text = ("Fixed by moving it to the right place "
                                 "(card %d)." % insert_pos)
 
