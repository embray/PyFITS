import sys
import numpy as np

from pyfits.hdu.base import DELAYED, _ValidHDU, ExtensionHDU
from pyfits.header import Header
from pyfits.util import _is_pseudo_unsigned, _unsigned_zero, _is_int, \
                        _pad_length, _normalize_slice, lazyproperty

class _ImageBaseHDU(_ValidHDU):
    """FITS image HDU base class.

    Attributes
    ----------
    header
        image header

    data
        image data

    _file
        file associated with array

    _datLoc
        starting byte location of data block in file
    """

    # mappings between FITS and numpy typecodes
    # NumCode = {8:'int8', 16:'int16', 32:'int32', 64:'int64', -32:'float32', -64:'float64'}
    # ImgCode = {'<i2':8, '<i4':16, '<i8':32, '<i16':64, '<f8':-32, '<f16':-64)
    NumCode = {8:'uint8', 16:'int16', 32:'int32', 64:'int64', -32:'float32',
               -64:'float64'}
    ImgCode = {'uint8':8, 'int16':16, 'uint16':16, 'int32':32,
               'uint32':32, 'int64':64, 'uint64':64,
               'float32':-32, 'float64':-64}

    def __init__(self, data=None, header=None, do_not_scale_image_data=False,
                 uint=False, **kwargs):
        from pyfits.hdu.groups import GroupsHDU

        super(_ImageBaseHDU, self).__init__(data=data, header=header)

        if header is not None:
            if not isinstance(header, Header):
                raise ValueError('header must be a Header object')


        if data is DELAYED:

            # this should never happen
            if header is None:
                raise ValueError('No header to setup HDU.')

            # if the file is read the first time, no need to copy, and keep it unchanged
            else:
                self._header = header
        else:
            # TODO: Some of this card manipulation should go into the
            # PrimaryHDU and GroupsHDU subclasses
            # construct a list of cards of minimal header
            if isinstance(self, ExtensionHDU):
                c0 = ('XTENSION', 'IMAGE', 'Image extension')
            else:
                c0 = ('SIMPLE', True, 'conforms to FITS standard')

            cards = [
                c0,
                ('BITPIX',    8, 'array data type'),
                ('NAXIS',     0, 'number of array dimensions')]

            if isinstance(self, GroupsHDU):
                cards.append(('GROUPS', True, 'has groups'))

            if isinstance(self, (ExtensionHDU, GroupsHDU)):
                cards.append(('PCOUNT',    0, 'number of parameters'))
                cards.append(('GCOUNT',    1, 'number of groups'))

            if header is not None:
                hcopy = header.copy(strip=True)
                cards.extend(hcopy.cards)

            self._header = Header(cards)

        self._do_not_scale_image_data = do_not_scale_image_data
        self._uint = uint
        self._rescaled = False

        if do_not_scale_image_data:
            self._bzero = 0
            self._bscale = 1
        else:
            self._bzero = self._header.get('BZERO', 0)
            self._bscale = self._header.get('BSCALE', 1)
            if not (self._bzero == 0 and self._bscale == 1):
                self._resize = True

        self._bitpix = self._header['BITPIX']

        # Set the name attribute if it was provided (if this is an ImageHDU
        # this will result in setting the EXTNAME keyword of the header as
        # well)
        if 'name' in kwargs and kwargs['name']:
            self.name = kwargs['name']

        if data is DELAYED:
            return
        else:
            self.data = data
            self.update_header()

    @classmethod
    def match_header(cls, header):
        """
        _ImageBaseHDU is sort of an abstract class for HDUs containing image
        data (as opposed to table data) and should never be used directly.
        """

        raise NotImplementedError

    @property
    def section(self):
        return Section(self)

    @lazyproperty
    def data(self):
        if self._header['NAXIS'] < 1:
            return

        dims = self._dimShape()
        code = _ImageBaseHDU.NumCode[self._bitpix]

        raw_data = self._file.readarray(offset=self._datLoc, dtype=code,
                                        shape=dims)
        raw_data.dtype = raw_data.dtype.newbyteorder('>')

        if (self._bzero == 0 and self._bscale == 1 and
            'BLANK' not in self._header):
            # No further conversion of the data is necessary
            return raw_data

        data = None
        if not (self._bzero == 0 and self._bscale == 1):
            data = self._convert_pseudo_unsigned(raw_data)

        if data is None:
            # In these cases, we end up with
            # floating-point arrays and have to apply
            # bscale and bzero. We may have to handle
            # BLANK and convert to NaN in the resulting
            # floating-point arrays.
            if 'BLANK' in self._header:
                blanks = raw_data.flat == self._header['BLANK']
                # The size of blanks in bytes is the number of elements in
                # raw_data.flat.  However, if we use np.where instead we will
                # only use 8 bytes for each index where the condition is true.
                # So if the number of blank items is fewer than
                # len(raw_data.flat) / 8, using np.where will use less memory
                if blanks.sum() < len(blanks) / 8:
                    blanks = np.where(blanks)

            new_dtype = self._dtype_for_bitpix()
            if new_dtype is not None:
                data = np.array(raw_data, dtype=new_dtype)
            else:  # floating point cases
                if self._file.memmap:
                    data = raw_data.copy()
                # if not memmap, use the space already in memory
                else:
                    data = raw_data

            del raw_data

            if self._bscale != 1:
                np.multiply(data, self._bscale, data)
            if self._bzero != 0:
                data += self._bzero

            if 'BLANK' in self._header:
                data.flat[blanks] = np.nan

        self._update_header_scale_info(data.dtype)
        self._bitpix = self._header['BITPIX']

        return data

    def update_header(self):
        """
        Update the header keywords to agree with the data.
        """

        old_naxis = self._header.get('NAXIS', 0)

        if isinstance(self.data, np.ndarray):
            self._bitpix = _ImageBaseHDU.ImgCode[self.data.dtype.name]
            self._header['BITPIX'] = self._bitpix
            axes = list(self.data.shape)
            axes.reverse()

        elif self.data is None:
            axes = []
        else:
            raise ValueError('incorrect array type')

        self._header['NAXIS'] = len(axes)

        # add NAXISi if it does not exist
        for idx, axis in enumerate(axes):
            naxisn = 'NAXIS' + str(idx + 1)
            if naxisn in self._header:
                self._header[naxisn] = axis
            else:
                if (idx == 0):
                    after = 'naxis'
                else :
                    after = 'naxis' + str(idx)
                self._header.set(naxisn, axis, after=after)

        # delete extra NAXISi's
        for idx in range(len(axes)+1, old_naxis+1):
            try:
                del self._header['NAXIS' + str(idx)]
            except KeyError:
                pass

    def _update_header_scale_info(self, dtype=None):
        if (not self._do_not_scale_image_data and
            not (self._bzero == 0 and self._bscale == 1)):
            for keyword in ['BSCALE', 'BZERO']:
                try:
                    del self._header[keyword]
                except KeyError:
                    pass

            if dtype is None:
                dtype = self._dtype_for_bitpix()
            if dtype is not None:
                self._header['BITPIX'] = _ImageBaseHDU.ImgCode[dtype.name]

<<<<<<< HEAD
            self._rescaled = True

    def scale(self, type=None, option="old", bscale=1, bzero=0):
=======
    def scale(self, type=None, option='old', bscale=1, bzero=0):
>>>>>>> 59019761
        """
        Scale image data by using ``BSCALE``/``BZERO``.

        Call to this method will scale `data` and update the keywords
        of ``BSCALE`` and ``BZERO`` in `_header`.  This method should
        only be used right before writing to the output file, as the
        data will be scaled and is therefore not very usable after the
        call.

        Parameters
        ----------
        type : str, optional
            destination data type, use a string representing a numpy
            dtype name, (e.g. ``'uint8'``, ``'int16'``, ``'float32'``
            etc.).  If is `None`, use the current data type.

        option : str
            How to scale the data: if ``"old"``, use the original
            ``BSCALE`` and ``BZERO`` values when the data was
            read/created. If ``"minmax"``, use the minimum and maximum
            of the data to scale.  The option will be overwritten by
            any user specified `bscale`/`bzero` values.

        bscale, bzero : int, optional
            User-specified ``BSCALE`` and ``BZERO`` values.
        """

        if self.data is None:
            return

        # Determine the destination (numpy) data type
        if type is None:
            type = self.NumCode[self._bitpix]
        _type = getattr(np, type)

        # Determine how to scale the data
        # bscale and bzero takes priority
        if (bscale != 1 or bzero !=0):
            _scale = bscale
            _zero = bzero
        else:
            if option == 'old':
                _scale = self._bscale
                _zero = self._bzero
            elif option == 'minmax':
                if issubclass(_type, np.floating):
                    _scale = 1
                    _zero = 0
                else:

                    min = np.minimum.reduce(self.data.flat)
                    max = np.maximum.reduce(self.data.flat)

                    if _type == np.uint8:  # uint8 case
                        _zero = min
                        _scale = (max - min) / (2.**8 - 1)
                    else:
                        _zero = (max + min) / 2.

                        # throw away -2^N
                        _scale = (max - min) / (2.**(8*_type().itemsize) - 2)

        # Do the scaling
        if _zero != 0:
            self.data += -_zero # 0.9.6.3 to avoid out of range error for BZERO = +32768
            self._header['BZERO'] = _zero
        else:
            try:
                del self._header['BZERO']
            except KeyError:
                pass

        if _scale and _scale != 1:
            self.data /= _scale
            self._header['BSCALE'] = _scale
        else:
            try:
                del self._header['BSCALE']
            except KeyError:
                pass

        if self.data.dtype.type != _type:
            self.data = np.array(np.around(self.data), dtype=_type) #0.7.7.1
        #
        # Update the BITPIX Card to match the data
        #
        self._bitpix = _ImageBaseHDU.ImgCode[self.data.dtype.name]
        self._header['BITPIX'] = self._bitpix

    def _verify(self, option='warn'):
        if not self._data_loaded:
            # This can affect the presence and order of certain header
            # keywords, so run it before running the verification
            self._update_header_scale_info()

        return super(_ImageBaseHDU, self)._verify(option)

    def _writeheader(self, fileobj, checksum=False):
        if self._data_loaded:
            self.update_header()
        else:
            self._update_header_scale_info()
        return super(_ImageBaseHDU, self)._writeheader(fileobj, checksum)

    def _writedata_internal(self, fileobj):
        size = 0

        if self.data is not None:
            # Based on the system type, determine the byteorders that
            # would need to be swapped to get to big-endian output
            if sys.byteorder == 'little':
                swap_types = ('<', '=')
            else:
                swap_types = ('<',)
            # deal with unsigned integer 16, 32 and 64 data
            if _is_pseudo_unsigned(self.data.dtype):
                # Convert the unsigned array to signed
                output = np.array(
                    self.data - _unsigned_zero(self.data.dtype),
                    dtype='>i%d' % self.data.dtype.itemsize)
                should_swap = False
            else:
                output = self.data
                byteorder = output.dtype.str[0]
                should_swap = (byteorder in swap_types)

            if not fileobj.simulateonly:
                if should_swap:
                    output.byteswap(True)
                    try:
                        fileobj.writearray(output)
                    finally:
                        output.byteswap(True)
                else:
                    fileobj.writearray(output)

            size += output.size * output.itemsize

        if self._rescaled:
            # If the data was rescaled then the file written to was
            # automatically resized on writing.  But now that the scaled data
            # has been written we don't necessarily need to resize on
            # subsequent writes
            self._resize = False

        return size

    def _dtype_for_bitpix(self):
        """
        Determine the dtype that the data should be converted to depending on
        the BITPIX value in the header, and possibly on the BSCALE value as
        well.  Returns None if there should not be any change.
        """

        bitpix = self._bitpix
        # Handle possible conversion to uints if enabled
        if self._uint and self._bscale == 1:
            for bits, dtype in ((16, np.dtype('uint16')),
                                (32, np.dtype('uint32')),
                                (64, np.dtype('uint64'))):
                if bitpix == bits and self._bzero == 1 << (bits - 1):
                    return dtype

        if bitpix > 16:  # scale integers to Float64
            return np.dtype('float64')
        elif bitpix > 0:  # scale integers to Float32
            return np.dtype('float32')


    def _convert_pseudo_unsigned(self, data):
        """
        Handle "pseudo-unsigned" integers, if the user requested it.  Returns
        the converted data array if so; otherwise returns None.

        In this case case, we don't need to handle BLANK to convert it to NAN,
        since we can't do NaNs with integers, anyway, i.e. the user is
        responsible for managing blanks.
        """

        dtype = self._dtype_for_bitpix()
        # bool(dtype) is always False--have to explicitly compare to None; this
        # caused a fair amount of hair loss
        if dtype is not None and dtype.kind == 'u':
            # Convert the input raw data into an unsigned integer array and
            # then scale the data adjusting for the value of BZERO.  Note that
            # we subtract the value of BZERO instead of adding because of the
            # way numpy converts the raw signed array into an unsigned array.
            bits = dtype.itemsize * 8
            data = np.array(data, dtype=dtype)
            data -= np.uint64(1 << (bits - 1))
            return data

    def _dimShape(self):
        """
        Returns a tuple of image dimensions, reverse the order of ``NAXIS``.
        """
        naxis = self._header['NAXIS']
        axes = naxis*[0]
        for idx in range(naxis):
            axes[idx] = self._header['NAXIS' + str(idx + 1)]
        axes.reverse()
#        print "axes in _dimShape line 2081:",axes
        return tuple(axes)

    # TODO: Move the GroupsHDU-specific summary code to GroupsHDU itself
    def _summary(self):
        """
        Summarize the HDU: name, dimensions, and formats.
        """
        from pyfits.hdu.groups import GroupsHDU

        class_name  = self.__class__.__name__

        # if data is touched, use data info.
        if self._data_loaded:
            if self.data is None:
                _shape, _format = (), ''
            else:

                # the shape will be in the order of NAXIS's which is the
                # reverse of the numarray shape
                if isinstance(self, GroupsHDU):
                    _shape = list(self.data.data.shape)[1:]
                    _format = \
                       self.data.dtype.fields[self.data.dtype.names[0]][0].name
                else:
                    _shape = list(self.data.shape)
                    _format = self.data.dtype.name
                _shape.reverse()
                _shape = tuple(_shape)
                _format = _format[_format.rfind('.')+1:]

        # if data is not touched yet, use header info.
        else:
            _shape = ()
            for idx in range(self._header['NAXIS']):
                if isinstance(self, GroupsHDU) and idx == 0:
                    continue
                _shape += (self._header['NAXIS' + str(idx + 1)],)
            _format = self.NumCode[self._bitpix]

        if isinstance(self, GroupsHDU):
            _gcount = '   %d Groups  %d Parameters' \
                      % (self._header['GCOUNT'], self._header['PCOUNT'])
        else:
            _gcount = ''
        return (self.name, class_name, len(self._header), _shape,
                _format, _gcount)

    def _calculate_datasum(self, blocking):
        """
        Calculate the value for the ``DATASUM`` card in the HDU.
        """

        if self._data_loaded and self.data is not None:
            # We have the data to be used.
            d = self.data

            # First handle the special case where the data is unsigned integer
            # 16, 32 or 64
            if _is_pseudo_unsigned(self.data.dtype):
                d = np.array(self.data - _unsigned_zero(self.data.dtype),
                             dtype='i%d' % self.data.dtype.itemsize)

            # Check the byte order of the data.  If it is little endian we
            # must swap it before calculating the datasum.
            if d.dtype.str[0] != '>':
                byteswapped = True
                d = d.byteswap(True)
                d.dtype = d.dtype.newbyteorder('>')
            else:
                byteswapped = False

            cs = self._compute_checksum(np.fromstring(d, dtype='ubyte'),
                                        blocking=blocking)

            # If the data was byteswapped in this method then return it to
            # its original little-endian order.
            if byteswapped and not _is_pseudo_unsigned(self.data.dtype):
                d.byteswap(True)
                d.dtype = d.dtype.newbyteorder('<')

            return cs
        else:
            # This is the case where the data has not been read from the file
            # yet.  We can handle that in a generic manner so we do it in the
            # base class.  The other possibility is that there is no data at
            # all.  This can also be handled in a gereric manner.
            return super(_ImageBaseHDU,self)._calculate_datasum(
                    blocking=blocking)


class Section(object):
    """
    Image section.

    TODO: elaborate
    """

    def __init__(self, hdu):
        self.hdu = hdu

    def __getitem__(self, key):
        dims = []
        if not isinstance(key, tuple):
            key = (key,)
        naxis = self.hdu.header['NAXIS']
        if naxis < len(key):
            raise IndexError('too many indices')
        elif naxis > len(key):
            key = key + (slice(None),) * (naxis-len(key))

        offset = 0

        # Declare outside of loop scope for use below--don't abuse for loop
        # scope leak defect
        idx = 0
        for idx in range(naxis):
            _naxis = self.hdu.header['NAXIS'+ str(naxis - idx)]
            indx = _iswholeline(key[idx], _naxis)
            offset = offset * _naxis + indx.offset

            # all elements after the first WholeLine must be WholeLine or
            # OnePointAxis
            if isinstance(indx, (_WholeLine, _LineSlice)):
                dims.append(indx.npts)
                break
            elif isinstance(indx, _SteppedSlice):
                raise IndexError('Stepped Slice not supported')

        contiguousSubsection = True

        for jdx in range(idx + 1, naxis):
            _naxis = self.hdu.header['NAXIS' + str(naxis - jdx)]
            indx = _iswholeline(key[jdx], _naxis)
            dims.append(indx.npts)
            if not isinstance(indx, _WholeLine):
                contiguousSubsection = False

            # the offset needs to multiply the length of all remaining axes
            else:
                offset *= _naxis

        if contiguousSubsection:
            if not dims:
                dims = [1]

            dims = tuple(dims)

            _bitpix = self.hdu._bitpix
            code = _ImageBaseHDU.NumCode[_bitpix]
            offset = self.hdu._datLoc + (offset * abs(_bitpix) // 8)
            raw_data = self.hdu._file.readarray(offset=offset, dtype=code,
                                                shape=dims)
            raw_data.dtype = raw_data.dtype.newbyteorder('>')
            data = raw_data
        else:
            data = self._getdata(key)

        converted_data = self.hdu._convert_pseudo_unsigned(data)
        if converted_data is not None:
            data = converted_data

        return data

    def _getdata(self, keys):
        out = []
        naxis = self.hdu.header['NAXIS']

        # Determine the number of slices in the set of input keys.
        # If there is only one slice then the result is a one dimensional
        # array, otherwise the result will be a multidimensional array.
        numSlices = 0
        for idx, key in enumerate(keys):
            if isinstance(key, slice):
                numSlices = numSlices + 1

        for idx, key in enumerate(keys):
            if isinstance(key, slice):
                # OK, this element is a slice so see if we can get the data for
                # each element of the slice.
                _naxis = self.hdu.header['NAXIS' + str(naxis - idx)]
                ns = _normalize_slice(key, _naxis)

                for k in range(ns.start, ns.stop):
                    key1 = list(keys)
                    key1[idx] = k
                    key1 = tuple(key1)

                    if numSlices > 1:
                        # This is not the only slice in the list of keys so
                        # we simply get the data for this section and append
                        # it to the list that is output.  The out variable will
                        # be a list of arrays.  When we are done we will pack
                        # the list into a single multidimensional array.
                        out.append(self[key1])
                    else:
                        # This is the only slice in the list of keys so if this
                        # is the first element of the slice just set the output
                        # to the array that is the data for the first slice.
                        # If this is not the first element of the slice then
                        # append the output for this slice element to the array
                        # that is to be output.  The out variable is a single
                        # dimensional array.
                        if k == ns.start:
                            out = self[key1]
                        else:
                            out = np.append(out,self[key1])

                # We have the data so break out of the loop.
                break

        if isinstance(out, list):
            out = np.array(out)

        return out


class PrimaryHDU(_ImageBaseHDU):
    """
    FITS primary HDU class.
    """

    def __init__(self, data=None, header=None, do_not_scale_image_data=False,
                 uint=False):
        """
        Construct a primary HDU.

        Parameters
        ----------
        data : array or DELAYED, optional
            The data in the HDU.

        header : Header instance, optional
            The header to be used (as a template).  If `header` is
            `None`, a minimal header will be provided.

        do_not_scale_image_data : bool, optional
            If `True`, image data is not scaled using BSCALE/BZERO values
            when read.

        uint : bool, optional
            Interpret signed integer data where ``BZERO`` is the
            central value and ``BSCALE == 1`` as unsigned integer
            data.  For example, `int16` data with ``BZERO = 32768``
            and ``BSCALE = 1`` would be treated as `uint16` data.
        """

        super(PrimaryHDU, self).__init__(
            data=data, header=header,
            do_not_scale_image_data=do_not_scale_image_data, uint=uint)
        self.name = 'PRIMARY'
        self._extver = 1

        # insert the keywords EXTEND
        if header is None:
            dim = self._header['NAXIS']
            if dim == 0:
                dim = ''
<<<<<<< HEAD
            self._header.update('EXTEND', True, after='NAXIS' + str(dim))
=======
            self._header.set('EXTEND', True, after='NAXIS' + str(dim))
>>>>>>> 59019761

    @classmethod
    def match_header(cls, header):
        card = header.cards[0]
        return (card.keyword == 'SIMPLE' and
                ('GROUPS' not in header or header['GROUPS'] != True) and
                card.value == True)

    def _verify(self, option='warn'):
        errs = super(PrimaryHDU, self)._verify(option=option)

        # Verify location and value of mandatory keywords.
        # The EXTEND keyword is only mandatory if the HDU has extensions; this
        # condition is checked by the HDUList object.  However, if we already
        # have an EXTEND keyword check that its position is correct
        if 'EXTEND' in self._header:
            naxis = self._header.get('NAXIS', 0)
            self.req_cards('EXTEND', naxis + 3, lambda v: isinstance(v, bool),
                           True, option, errs)
        return errs


class ImageHDU(_ImageBaseHDU, ExtensionHDU):
    """
    FITS image extension HDU class.
    """

    _extension = 'IMAGE'

    def __init__(self, data=None, header=None, name=None,
                 do_not_scale_image_data=False, uint=False):
        """
        Construct an image HDU.

        Parameters
        ----------
        data : array
            The data in the HDU.

        header : Header instance
            The header to be used (as a template).  If `header` is
            `None`, a minimal header will be provided.

        name : str, optional
            The name of the HDU, will be the value of the keyword
            ``EXTNAME``.

        do_not_scale_image_data : bool, optional
            If `True`, image data is not scaled using BSCALE/BZERO values
            when read.

        uint : bool, optional
            Interpret signed integer data where ``BZERO`` is the
            central value and ``BSCALE == 1`` as unsigned integer
            data.  For example, `int16` data with ``BZERO = 32768``
            and ``BSCALE = 1`` would be treated as `uint16` data.
        """

        super(ImageHDU, self).__init__(
            data=data, header=header, name=name,
            do_not_scale_image_data=do_not_scale_image_data, uint=uint)

    @classmethod
    def match_header(cls, header):
        card = header.cards[0]
        xtension = card.value
        if isinstance(xtension, basestring):
            xtension = xtension.rstrip()
        return card.keyword == 'XTENSION' and xtension == cls._extension

    def _verify(self, option='warn'):
        """
        ImageHDU verify method.
        """

        errs = super(ImageHDU, self)._verify(option=option)
        naxis = self._header.get('NAXIS', 0)
        # PCOUNT must == 0, GCOUNT must == 1; the former is verifed in
        # ExtensionHDU._verify, however ExtensionHDU._verify allows PCOUNT
        # to be >= 0, so we need to check it here
        self.req_cards('PCOUNT', naxis + 3, lambda v: (_is_int(v) and v == 0),
                       0, option, errs)
        return errs

def _iswholeline(indx, naxis):
    if isinstance(indx, (int, long,np.integer)):
        if indx >= 0 and indx < naxis:
            if naxis > 1:
                return _SinglePoint(1, indx)
            elif naxis == 1:
                return _OnePointAxis(1, 0)
        else:
            raise IndexError('Index %s out of range.' % indx)
    elif isinstance(indx, slice):
        indx = _normalize_slice(indx, naxis)
        if (indx.start == 0) and (indx.stop == naxis) and (indx.step == 1):
            return _WholeLine(naxis, 0)
        else:
            if indx.step == 1:
                return _LineSlice(indx.stop-indx.start, indx.start)
            else:
                return _SteppedSlice((indx.stop-indx.start) // indx.step,
                                     indx.start)
    else:
        raise IndexError('Illegal index %s' % indx)


class _KeyType:
    def __init__(self, npts, offset):
        self.npts = npts
        self.offset = offset


class _WholeLine(_KeyType):
    pass


class _SinglePoint(_KeyType):
    pass


class _OnePointAxis(_KeyType):
    pass


class _LineSlice(_KeyType):
    pass


class _SteppedSlice(_KeyType):
    pass



<|MERGE_RESOLUTION|>--- conflicted
+++ resolved
@@ -235,13 +235,9 @@
             if dtype is not None:
                 self._header['BITPIX'] = _ImageBaseHDU.ImgCode[dtype.name]
 
-<<<<<<< HEAD
             self._rescaled = True
 
-    def scale(self, type=None, option="old", bscale=1, bzero=0):
-=======
     def scale(self, type=None, option='old', bscale=1, bzero=0):
->>>>>>> 59019761
         """
         Scale image data by using ``BSCALE``/``BZERO``.
 
@@ -701,11 +697,7 @@
             dim = self._header['NAXIS']
             if dim == 0:
                 dim = ''
-<<<<<<< HEAD
-            self._header.update('EXTEND', True, after='NAXIS' + str(dim))
-=======
             self._header.set('EXTEND', True, after='NAXIS' + str(dim))
->>>>>>> 59019761
 
     @classmethod
     def match_header(cls, header):
