--- conflicted
+++ resolved
@@ -20,7 +20,6 @@
 
 # File object open modes
 PYTHON_MODES = {'readonly': 'rb', 'copyonwrite': 'rb', 'update': 'rb+',
-<<<<<<< HEAD
                 'append': 'ab+', 'ostream': 'w', 'denywrite': 'rb'}
 
 # readonly actually uses copyonwrite for mmap so that readonly without mmap and
@@ -40,11 +39,6 @@
 
 GZIP_MAGIC = u'\x1f\x8b\x08'.encode('raw-unicode-escape')
 PKZIP_MAGIC = u'\x50\x4b\x03\x04'.encode('raw-unicode-escape')
-=======
-                'append': 'ab+', 'ostream': 'w'}  # open modes
-MEMMAP_MODES = {'readonly': 'r', 'copyonwrite': 'c', 'update': 'r+',
-                'append': 'c'}
->>>>>>> 59019761
 
 
 class _File(object):
@@ -218,9 +212,10 @@
     def __exit__(self, type, value, traceback):
         self.close()
 
-    @deprecated
+    @deprecated('3.0', message='This method should not be treated as public.')
     def getfile(self):
-        """**Deprecated** Will be going away as soon as I figure out how."""
+        """Will be going away as soon as I figure out how."""
+
         return self.__file
 
     def readable(self):
