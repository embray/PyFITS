--- conflicted
+++ resolved
@@ -10,42 +10,54 @@
 
 from collections import defaultdict
 
-from pyfits.card import Card, CardList, create_card, _pad, _int_or_float
+from pyfits.card import Card, CardList, _pad
 from pyfits.file import _File, PYTHON_MODES
 from pyfits.util import (BLOCK_SIZE, deprecated, isiterable, decode_ascii,
                          fileobj_mode, _pad_length)
 
 
+PY3K = sys.version_info[:2] >= (3, 0)
+
+
 HEADER_END_RE = re.compile('END {77}')
 
 
 class Header(object):
-    # TODO: Fix up this docstring and all other docstrings in the class
     """
-    FITS header class.
-
-    The purpose of this class is to present the header like a
-    dictionary as opposed to a list of cards.
-
-    The header class uses the card's keyword as the dictionary key and
-    the cards value is the dictionary value.
-
-    The header may be indexed by keyword value and like a dictionary, the
-    associated value will be returned.  When the header contains cards
-    with duplicate keywords, only the value of the first card with the
-    given keyword will be returned.  It is also possible to use a 2-tuple as
-    the index in the form (keyword, n)--this returns the n-th value with that
-    keyword, in the case where there are duplicate keywords.
-
-    The header may also be indexed by card list index number.  In that
-    case, the value of the card at the given index in the card list
-    will be returned.
+    FITS header class.  This class exposes both a dict-like interface and a
+    list-like interface to FITS headers.
+
+    The header may be indexed by keyword and, like a dict, the associated value
+    will be returned.  When the header contains cards with duplicate keywords,
+    only the value of the first card with the given keyword will be returned.
+    It is also possible to use a 2-tuple as the index in the form (keyword,
+    n)--this returns the n-th value with that keyword, in the case where there
+    are duplicate keywords.
+
+    For example:
+
+        >>> header['NAXIS']
+        0
+        >>> header[('FOO', 1)] # Return the value of the second FOO keyword
+        'foo'
+
+    The header may also be indexed by card number:
+
+        >>> header[0] # Return the value of the first card in the header
+        'T'
+
+    Commentary keywords such as HISTORY and COMMENT are special cases: When
+    indexing the Header object with either 'HISTORY' or 'COMMENT' a list of all
+    the HISTORY/COMMENT values is returned:
+
+        >>> header['HISTORY']
+        This is the first history entry in this header.
+        This is the second history entry in this header.
+        ...
+
+    See the PyFITS documentation for more details on working with headers.
     """
 
-    # TODO: Allow the header to take a few other types of inputs, for example
-    # a list of (key, value) tuples, (key, value, comment) tuples, or a dict
-    # of either key: value or key: (value, comment) mappings.  This could all
-    # be handled by the underlying CardList I suppose.
     def __init__(self, cards=[], txtfile=None):
         """
         Construct a `Header` from an iterable and/or text file.
@@ -56,7 +68,8 @@
             The cards to initialize the header with.
 
         txtfile : file path, file object or file-like object (optional)
-            Input ASCII header parameters file.
+            Input ASCII header parameters file **(Deprecated)**
+            Use the Header.fromfile classmethod instead.
         """
 
         self.clear()
@@ -85,20 +98,6 @@
             yield card.keyword
 
     def __contains__(self, keyword):
-        """
-        Check for existence of a keyword.
-
-        Parameters
-        ----------
-        key : str or int
-           Keyword name.  If given an index, always returns 0.
-
-        Returns
-        -------
-        has_key : bool
-            Returns `True` if found, otherwise, `False`.
-        """
-
         try:
             self._cardindex(keyword)
         except (KeyError, IndexError):
@@ -106,10 +105,6 @@
         return True
 
     def __getitem__ (self, key):
-        """
-        Get a header keyword value.  Slices return a new header.
-        """
-
         if isinstance(key, slice):
             return Header([copy.copy(c) for c in self._cards[key]])
         elif self._haswildcard(key):
@@ -123,10 +118,6 @@
         return self._cards[self._cardindex(key)].value
 
     def __setitem__ (self, key, value):
-        """
-        Set a header keyword value.
-        """
-
         if isinstance(key, slice) or self._haswildcard(key):
             if isinstance(key, slice):
                 indices = xrange(*key.indices(len(self)))
@@ -171,10 +162,6 @@
             self._update((key, value, comment))
 
     def __delitem__(self, key):
-        """
-        Delete card(s) with the name `key`.
-        """
-
         if isinstance(key, slice) or self._haswildcard(key):
             # This is very inefficient but it's not a commonly used feature.
             # If someone out there complains that they make heavy use of slice
@@ -186,7 +173,7 @@
                 indices = xrange(*key.indices(len(self)))
                 # If the slice step is backwards we want to reverse it, because
                 # it will be reversed in a few lines...
-                if slice.step < 0:
+                if key.step and key.step < 0:
                     indices = reversed(indices)
             else:
                 indices = self._wildcardmatch(key)
@@ -197,8 +184,7 @@
             # delete ALL cards with the same keyword name
             key = Card.normalize_keyword(key)
             if key not in self._keyword_indices:
-                calling_mod = inspect.getmodule(sys._getframe(1))
-                if calling_mod and calling_mod.__name__.startswith('pyfits.'):
+                if _is_pyfits_internal():
                     # All internal code is designed to assume that this will
                     # raise a KeyError, so go ahead and do so
                     raise KeyError("Keyword '%s' not found." % key)
@@ -256,7 +242,19 @@
 
     @property
     def comments(self):
-        """View the comments associated with each keyword, if any."""
+        """
+        View the comments associated with each keyword, if any.
+
+        For example, to see the comment on the NAXIS keyword:
+
+            >>> header.comments['NAXIS']
+            number of data axes
+
+        Comments can also be updated through this interface:
+
+            >>> header.comments['NAXIS'] = 'Number of data axes'
+
+        """
 
         return _HeaderComments(self)
 
@@ -273,7 +271,13 @@
 
         sep : str (optional)
             The string separating cards from each other, such as a newline.  By
-            default there is no card separator.
+            default there is no card separator (as is the case in a raw FITS
+            file).
+
+        Returns
+        -------
+        header
+            A new `Header` instance.
         """
 
         actual_block_size = _block_size(sep)
@@ -309,6 +313,38 @@
 
     @classmethod
     def fromfile(cls, fileobj, sep='', endcard=True, padding=True):
+        """
+        Similar to :meth:`Header.fromstring`, but reads the header string from
+        a given file-like object or filename.
+
+        Parameters
+        ----------
+        fileobj : str, file-like
+            A filename or an open file-like object from which a FITS header is
+            to be read.  For open file handles the file pointer must be at the
+            beginning of the header.
+
+        sep : str (optional)
+            The string separating cards from each other, such as a newline.  By
+            default there is no card separator (as is the case in a raw FITS
+            file).
+
+        endcard : bool (optional)
+            If True (the default) the header must end with an END card in order
+            to be considered valid.  If an END card is not found an `IOError`
+            is raised.
+
+        padding : bool (optional)
+            If True (the default) the header will be required to be padded out
+            to a multiple of 2880, the FITS header block size.  Otherwise any
+            padding, or lack thereof, is ignored.
+
+        Returns
+        -------
+        header
+            A new `Header` instance.
+        """
+
         close_file = False
         if isinstance(fileobj, basestring):
             fileobj = open(fileobj, 'r')
@@ -356,19 +392,18 @@
                 fileobj.close()
 
     def tostring(self, sep='', endcard=True, padding=True):
-        """
+        r"""
         Returns a string representation of the header.
 
-        By default this uses no
-        separator between cards, adds the END card, and pads the string with
-        spaces to the next multiple of 2880 bytes.  That is, it returns the
-        header exactly as it would appear in a FITS file.
+        By default this uses no separator between cards, adds the END card, and
+        pads the string with spaces to the next multiple of 2880 bytes.  That
+        is, it returns the header exactly as it would appear in a FITS file.
 
         Parameters
         ----------
         sep : str (optional)
             The character or string with which to separate cards.  By default
-            there is no separator, but one could use '\n', for example, to
+            there is no separator, but one could use `'\\n'`, for example, to
             separate each card with a new line
 
         endcard : bool (optional)
@@ -378,6 +413,11 @@
         padding : bool (optiona)
             If True (default) pads the string with spaces out to the next
             multiple of 2880 characters
+
+        Returns
+        -------
+        s : string
+            A string representing a FITS header.
         """
 
         s = sep.join(str(card) for card in self._cards)
@@ -389,7 +429,7 @@
 
     def tofile(self, fileobj, sep='', endcard=True, padding=True,
                clobber=False):
-        """
+        r"""
         Writes the header to file or file-like object.
 
         By default this writes the header exactly as it would be written to a
@@ -404,7 +444,7 @@
 
         sep : str (optional)
             The character or string with which to separate cards.  By default
-            there is no separator, but one could use `'\n'`, for example, to
+            there is no separator, but one could use `'\\n'`, for example, to
             separate each card with a new line
 
         endcard : bool (optional)
@@ -469,6 +509,24 @@
             if close_file:
                 fileobj.close()
 
+    @classmethod
+    def fromtextfile(cls, fileobj):
+        """
+        Equivalent to ``Header.fromfile(fileobj, sep='\\n', endcard=False,
+        padding=False)``.
+        """
+
+        return cls.fromfile(fileobj, sep='\n', endcard=False, padding=False)
+
+    def totextfile(cls, fileobj, clobber=False):
+        """
+        Equivalent to ``Header.tofile(fileobj, sep='\\n', endcard=False,
+        padding=False, clobber=clobber)``.
+        """
+
+        self.tofile(fileobj, sep='\n', endcard=False, padding=False,
+                    clobber=clobber)
+
     def clear(self):
         """
         Remove all cards from the header.
@@ -479,13 +537,18 @@
 
     def copy(self, strip=False):
         """
-        Make a copy of the `Header`.
+        Make a copy of the :class:`Header`.
 
         Parameters
         ----------
         strip : bool (optional)
            If True, strip any headers that are specific to one of the standard
            HDU types, so that this header can be used in a different HDU.
+
+        Returns
+        -------
+        header
+            A new :class:`Header` instance.
         """
 
         tmp = Header([copy.copy(card) for card in self._cards])
@@ -495,6 +558,28 @@
 
     @classmethod
     def fromkeys(cls, iterable, value=None):
+        """
+        Similar to :meth:`dict.fromkeys`--creates a new `Header` from an
+        iterable of keywords and an optional default value.
+
+        This method is not likely to be particularly useful for creating real
+        world FITS headers, but it is useful for testing.
+
+        Parameters
+        ----------
+        iterable
+            Any iterable that returns strings representing FITS keywords.
+
+        value : (optional)
+            A default value to assign to each keyword; must be a valid type for
+            FITS keywords.
+
+        Returns
+        -------
+        header
+            A new `Header` instance.
+        """
+
         d = cls()
         if not isinstance(value, tuple):
             value = (value,)
@@ -503,6 +588,26 @@
         return d
 
     def get(self, key, default=None):
+        """
+        Similar to :meth:`dict.get`--returns the value associated with keyword
+        in the header, or a default value if the keyword is not found.
+
+        Parameters
+        ----------
+        key : str
+            A keyword that may or may not be in the header.
+
+        default : (optional)
+            A default value to return if the keyword is not found in the
+            header.
+
+        Returns
+        -------
+        value
+            The value associated with the given keyword, or the default value
+            if the keyword is not in the header.
+        """
+
         try:
             return self[key]
         except (KeyError, IndexError):
@@ -516,14 +621,24 @@
         created in the specified position, or appended to the end of the header
         if no position is specified.
 
-        This method is similar to `Header.update()` prior to PyFITS 3.1.
-
-        It should be noted that header.set(keyword, value) and
-        header.set(keyword, value, comment) are equivalent to
-        header[keyword] = value and header[keyword] = (value, comment)
-        respectfully.  The main advantage to using `Header.set()` is that it
-        may also specify the required location of the keyword using the before
-        or after arguments.
+        This method is similar to :meth:`Header.update` prior to PyFITS 3.1.
+
+        .. note::
+            It should be noted that ``header.set(keyword, value)`` and
+            ``header.set(keyword, value, comment)`` are equivalent to
+            ``header[keyword] = value`` and
+            ``header[keyword] = (value, comment)`` respectfully.
+
+            New keywords can also be inserted relative to existing keywords
+            using, for example
+            ``header.insert('NAXIS1', ('NAXIS', 2, 'Number of axes'))`` to
+            insert before an existing keyword, or
+            ``header.insert('NAXIS', ('NAXIS1', 4096), after=True)`` to insert
+            after an existing keyword.
+
+            The the only advantage of using :meth:`Header.set` is that it
+            easily replaces the old usage of :meth:`Header.update` both
+            conceptually and in terms of function signature.
 
         Parameters
         ----------
@@ -577,28 +692,39 @@
         else:
             self[keyword] = (value, comment)
 
-    @deprecated(alternative='`key in header` syntax')
+    @deprecated('3.0', alternative='``key in header`` syntax')
     def has_key(self, key):
+        """Like :meth:`dict.has_key`."""
+
         return key in self
 
     def items(self):
+        """Like :meth:`dict.items`."""
+
         return list(self.iteritems())
 
     def iteritems(self):
+        """Like :meth:`dict.iteritems`."""
+
         for card in self._cards:
             yield (card.keyword, card.value)
 
     def iterkeys(self):
+        """
+        Like :meth:`dict.iterkeys`--iterating directly over the `Header`
+        instance has the same behavior.
+        """
+
         return self.__iter__()
 
     def itervalues(self):
+        """Like :meth:`dict.itervalues`."""
+
         for _, v in self.iteritems():
             yield v
 
     def keys(self):
-        """
-        Return a list of keys with duplicates removed.
-        """
+        """Return a list of keys with duplicates removed."""
 
         seen = set()
         retval = []
@@ -614,8 +740,8 @@
 
     def pop(self, *args):
         """
-        Works like list.pop() if no arguments or an index argument are
-        supplied; otherwise works like dict.pop().
+        Works like :meth:`list.pop` if no arguments or an index argument are
+        supplied; otherwise works like :meth:`dict.pop`.
         """
 
         if len(args) > 2:
@@ -665,19 +791,63 @@
         (keyword, value, comment) tuples.
 
         Arbitrary arguments are also accepted, in which case the update() is
-        called again with the kwargs dict as its only argument.
-
-        Parameters
-        ----------
-        other : dict, iterable (optional)
-            The dict or iterable from which to update the Header
-
-        Note: As this method works similarly to dict.update() it is very
-        different from the Header.update() method in PyFITS versions prior to
-        3.1.0.  However, support for the old API is also maintained for
-        backwards compatibility.  If update() is called with at least two
-        positional arguments then it can be assumed that the old API is being
-        used.  For reference, the old documentation is provided below:
+        called again with the kwargs dict as its only argument.  That is,
+
+            >>> header.update(NAXIS1=100, NAXIS2=100)
+
+        is equivalent to
+
+            >>> header.update({'NAXIS1': 100, 'NAXIS2': 100})
+
+        .. warning::
+            As this method works similarly to dict.update() it is very
+            different from the Header.update() method in PyFITS versions prior
+            to 3.1.0.  However, support for the old API is also maintained for
+            backwards compatibility.  If update() is called with at least two
+            positional arguments then it can be assumed that the old API is
+            being used.  Use of the old API should be considered
+            **deprecated**.  Most uses of the old API can be replaced as
+            follows:
+
+            * Replace
+
+                  >>> header.update(keyword, value)
+
+              with
+
+                  >>> header[keyword] = value
+
+            * Replace
+
+                  >>> header.update(keyword, value, comment=comment)
+
+              with
+
+                  >>> header[keyword] = (value, comment)
+
+            * Replace
+
+                  >>> header.update(keyword, value, before=before_keyword)
+
+              with
+
+                  >>> header.insert(before_keyword, (keyword, value))
+
+            * Replace
+
+                  >>> header.update(keyword, value, after=after_keyword)
+
+              with
+
+                  >>> header.insert(after_keyword, (keyword, value),
+                  ...               after=True)
+
+            See also :meth:`Header.set` which is a new method that provides an
+            interface similar to the old Header.update() and may help make
+            transition a little easier.
+
+            For reference, the old documentation for the old Header.update()
+            is provided below:
 
         Update one header card.
 
@@ -716,21 +886,40 @@
 
         """
 
-        legacy_kwargs = ['comment', 'before', 'after', 'savecomment']
-
-        if len(args) >= 2:
+        legacy_args = ['key', 'value', 'args', 'comment', 'before', 'after',
+                       'savecomment']
+
+        # This if statement covers all the cases in which this could be a
+        # legacy update(); note that it means it's impossible to do a
+        # dict-style update where *all* the keywords happen to legacy
+        # arguments, but realistically speaking that use case will not come up
+
+        # The fact that Python is "flexible" in allowing positional args to be
+        # passed in as keyword args makes this a little more complicated than
+        # it otherwise would be :/
+        issubset = set(kwargs).issubset(set(legacy_args))
+        if (len(args) >= 2 or
+            (len(args) == 1 and 'value' in kwargs and issubset) or
+            (len(args) == 0 and 'key' in kwargs and 'value' in kwargs and
+             issubset)):
             # This must be a legacy update()
-            # TODO: Issue a deprecation warning for this; tell the user to use
-            # Header.set() instead
-            keyword = args[0]
-            value = args[1]
-            for k, v in zip(legacy_kwargs, args[2:]):
+            warnings.warn(
+                "The use of header.update() to add new keywords to a header "
+                "deprecated.  Instead, use either header.set() or simply "
+                "`header[keyword] = value` or "
+                "`header[keyword] = (value, comment)`.  header.set() is only "
+                "necessary to use if you also want to use the before/after "
+                "keyword arguments.", DeprecationWarning)
+
+            for k, v in zip(legacy_args, args):
                 if k in kwargs:
                     raise TypeError(
                         '%s.update() got multiple values for keyword '
                         'argument %r' % (self.__class__.__name__, k))
                 kwargs[k] = v
 
+            keyword = kwargs.get('key')
+            value = kwargs.get('value')
             comment = kwargs.get('comment')
             before = kwargs.get('before')
             after = kwargs.get('after')
@@ -796,14 +985,15 @@
         to list.append().
 
         By default if the last cards in the Header have commentary keywords,
-        this will append the new keyword before the commentary.
+        this will append the new keyword before the commentary (unless the new
+        keyword is also commentary).
 
         Also differs from list.append() in that it can be called with no
         arguments: In this case a blank card is appended to the end of the
         Header.  In the case all the keyword arguments are ignored.
 
-        Paramters
-        ---------
+        Parameters
+        ----------
         card : str, tuple
             A keyword or a (keyword, value, [comment]) tuple representing a
             single header card; the comment is optional in which case a
@@ -849,7 +1039,7 @@
             while idx >=0 and str(self._cards[idx]) == blank:
                 idx -= 1
 
-            if not bottom:
+            if not bottom and card.keyword not in Card._commentary_keywords:
                 while (idx >= 0 and
                        self._cards[idx].keyword in Card._commentary_keywords):
                     idx -= 1
@@ -874,7 +1064,8 @@
 
         self._modified = True
 
-    def extend(self, cards, strip=True):
+    def extend(self, cards, strip=True, unique=False, update=False,
+               update_first=False, useblanks=True, bottom=False, end=False):
         """
         Appends multiple keyword+value cards to the end of the header, similar
         to list.extend().
@@ -889,14 +1080,79 @@
             Remove any keywords that have meaning only to specific types of
             HDUs, so that only more general keywords are added from extension
             Header or Card list (default: True).
+
+        unique : bool (optional)
+            If `True`, ensures that no duplicate keywords are appended;
+            keywords already in this header are simply discarded.  The
+            exception is commentary keywords (COMMENT, HISTORY, etc.): they are
+            only treated as duplicates if their values match.
+
+        update : bool (optional)
+            If `True`, update the current header with the values and comments
+            from duplicate keywords in the input header.  This supercedes the
+            `unique` argument.  Commentary keywords are treated the same as if
+            `unique=True`.
+
+        update_first : bool (optional)
+            If the first keyword in the header is 'SIMPLE', and the first
+            keyword in the input header is 'XTENSION', the 'SIMPLE' keyword is
+            replaced by the 'XTENSION' keyword.  Likewise if the first keyword
+            in the header is 'XTENSION' and the first keyword in the input
+            header is 'SIMPLE', the 'XTENSION' keyword is replaced by the
+            'SIMPLE' keyword.  This behavior is otherwise dumb as to whether or
+            not the resulting header is a valid primary or extension header.
+            This is mostly provided to support backwards compatibility with the
+            old :meth:`Header.fromTxtFile` method, and only applies if
+            `update=True`.
+
+        useblanks, bottom, end : bool (optional)
+            These arguments are passed to :meth:`Header.append` while appending
+            new cards to the header.
         """
 
         temp = Header(cards)
         if strip:
             temp._strip()
 
-        for card in temp.cards:
-            self.append(card)
+        if len(self):
+            first = self.cards[0].keyword
+        else:
+            first = None
+        for idx, card in enumerate(temp.cards):
+            keyword = card.keyword
+            if keyword not in Card._commentary_keywords:
+                if unique and not update and keyword in self:
+                    continue
+                elif update:
+                    if idx == 0 and update_first:
+                        # Dumbly update the first keyword to either SIMPLE or
+                        # XTENSION as the case may be, as was in the case in
+                        # Header.fromTxtFile
+                        if ((keyword == 'SIMPLE' and first == 'XTENSION') or
+                            (keyword == 'XTENSION' and first == 'SIMPLE')):
+                            del self[0]
+                            self.insert(0, card)
+                        else:
+                            self[keyword] = (card.value, card.comment)
+                    elif keyword in self:
+                        self[keyword] = (card.value, card.comment)
+                    else:
+                        self.append(card, useblanks=useblanks, bottom=bottom,
+                                    end=end)
+                else:
+                    self.append(card, useblanks=useblanks, bottom=bottom,
+                                end=end)
+            else:
+                if unique or update:
+                    for value in self[keyword]:
+                        if value == card.value:
+                            break
+                    else:
+                        self.append(card, useblanks=useblanks, bottom=bottom,
+                                    end=end)
+                else:
+                    self.append(card, useblanks=useblanks, bottom=bottom,
+                                end=end)
 
     def count(self, keyword):
         """
@@ -1008,8 +1264,10 @@
         count = len(self._keyword_indices[keyword])
         if count > 1:
             # There were already keywords with this same name
-            # TODO: Maybe issue a warning when this occurs (and the keyword is
-            # non-commentary)
+            if keyword not in Card._commentary_keywords:
+                warnings.warn(
+                    'A %s keyword already exists in this header.  Inserting '
+                    'duplicate keyword.' % keyword)
             self._keyword_indices[keyword].sort()
 
         if useblanks:
@@ -1031,6 +1289,100 @@
         """
 
         del self[self.index(keyword)]
+
+    def rename_keyword(self, oldkeyword, newkeyword, force=False):
+        """
+        Rename a card's keyword in the header.
+
+        Parameters
+        ----------
+        oldkeyword : str or int
+            Old keyword or card index
+
+        newkeyword : str
+            New keyword
+
+        force : bool (optional)
+            When `True`, if the new keyword already exists in the header, force
+            the creation of a duplicate keyword.  Otherwise a `ValueError` is
+            raised.
+        """
+
+        oldkeyword = Card.normalize_keyword(oldkeyword)
+        newkeyword = Card.normalize_keyword(newkeyword)
+
+        if newkeyword == 'CONTINUE':
+            raise ValueError('Can not rename to CONTINUE')
+
+        if (newkeyword in Card._commentary_keywords or
+            oldkeyword in Card._commentary_keywords):
+            if not (newkeyword in Card._commentary_keywords and
+                    oldkeyword in Card._commentary_keywords):
+                raise ValueError('Regular and commentary keys can not be '
+                                 'renamed to each other.')
+        elif not force and newkeyword in self:
+            raise ValueError('Intended keyword %s already exists in header.'
+                             % newkeyword)
+
+        idx = self.index(oldkeyword)
+        card = self.cards[idx]
+        del self[idx]
+        self.insert(idx, (newkeyword, card.value, card.comment))
+
+    def add_history(self, value, before=None, after=None):
+        """
+        Add a ``HISTORY`` card.
+
+        Parameters
+        ----------
+        value : str
+            history text to be added.
+
+        before : str or int, optional
+            same as in `Header.update`
+
+        after : str or int, optional
+            same as in `Header.update`
+        """
+
+        self._add_commentary('HISTORY', value, before=before, after=after)
+
+    def add_comment(self, value, before=None, after=None):
+        """
+        Add a ``COMMENT`` card.
+
+        Parameters
+        ----------
+        value : str
+            text to be added.
+
+        before : str or int, optional
+            same as in `Header.update`
+
+        after : str or int, optional
+            same as in `Header.update`
+        """
+
+        self._add_commentary('COMMENT', value, before=before, after=after)
+
+    def add_blank(self, value='', before=None, after=None):
+        """
+        Add a blank card.
+
+        Parameters
+        ----------
+        value : str, optional
+            text to be added.
+
+        before : str or int, optional
+            same as in `Header.update`
+
+        after : str or int, optional
+            same as in `Header.update`
+        """
+
+        self._add_commentary('', value, before=before, after=after)
+
 
     def _update(self, card):
         """
@@ -1109,9 +1461,6 @@
                 # Great--now we have to check if there's a RVKC that starts
                 # with the given keyword, making failed lookups fairly
                 # expensive
-                # TODO: Have a flag for whether or not the header contains any
-                # RVKCs (the most common case) so that we can avoid having to
-                # deal with them when possible
                 keyword = keyword + '.'
                 found = 0
                 for idx, card in enumerate(self._cards):
@@ -1132,7 +1481,6 @@
             raise ValueError(
                     'Header indices must be either a string, a 2-tuple, or '
                     'an integer.')
-        # TODO: Handle and reraise key/index errors as well.
 
     def _relativeinsert(self, card, before=None, after=None):
         """
@@ -1294,11 +1642,36 @@
             except KeyError:
                 pass
 
+    def _add_commentary(self, key, value, before=None, after=None):
+        """
+        Add a commentary card.
+
+        If `before` and `after` are `None`, add to the last occurrence
+        of cards of the same name (except blank card).  If there is no
+        card (or blank card), append at the end.
+        """
+
+        if before is not None or after is not None:
+            self._relativeinsert((key, value), before=before,
+                                 after=after)
+        else:
+            self[key] = value
+
+    # Some fixes for compatibility with the Python 3 dict interface, where
+    # iteritems -> items, etc.
+    if PY3K:
+        keys = iterkeys
+        values = itervalues
+        items = iteritems
+        del iterkeys
+        del itervalues
+        del iteritems
 
     # The following properties/methods are for legacy API backwards
     # compatibility
 
     @property
+    @deprecated('3.1', alternative='the `.cards` attribute')
     def ascard(self):
         """
         Returns a CardList object wrapping this Header; provided for
@@ -1308,7 +1681,7 @@
 
         return CardList(self)
 
-    @deprecated(alternative='the ascard attribute')
+    @deprecated('3.0', alternative='the `.ascard` attribute')
     def ascardlist(self):
         """
         Returns a `CardList` object.
@@ -1316,99 +1689,11 @@
 
         return self.ascard
 
+    @deprecated('3.1', alternative=':meth:`Header.rename_keyword`')
     def rename_key(self, oldkey, newkey, force=False):
-        """
-        Rename a card's keyword in the header.
-
-        Parameters
-        ----------
-        oldkey : str or int
-            old keyword
-
-        newkey : str
-            new keyword
-
-        force : bool
-            When `True`, if new key name already exists, force to have
-            duplicate name.
-        """
-
-        oldkey = Card.normalize_keyword(oldkey)
-        newkey = Card.normalize_keyword(newkey)
-
-        if newkey == 'CONTINUE':
-            raise ValueError('Can not rename to CONTINUE')
-
-        if (newkey in Card._commentary_keywords or
-            oldkey in Card._commentary_keywords):
-            if not (newkey in Card._commentary_keywords and
-                    oldkey in Card._commentary_keywords):
-                raise ValueError('Regular and commentary keys can not be '
-                                 'renamed to each other.')
-        elif (force == 0) and newkey in self:
-            raise ValueError('Intended keyword %s already exists in header.'
-                             % newkey)
-
-        idx = self.ascard.index_of(oldkey)
-        comment = self.ascard[idx].comment
-        value = self.ascard[idx].value
-        self.ascard[idx] = create_card(newkey, value, comment)
-
-    def add_history(self, value, before=None, after=None):
-        """
-        Add a ``HISTORY`` card.
-
-        Parameters
-        ----------
-        value : str
-            history text to be added.
-
-        before : str or int, optional
-            same as in `Header.update`
-
-        after : str or int, optional
-            same as in `Header.update`
-        """
-
-        self._add_commentary('HISTORY', value, before=before, after=after)
-
-    def add_comment(self, value, before=None, after=None):
-        """
-        Add a ``COMMENT`` card.
-
-        Parameters
-        ----------
-        value : str
-            text to be added.
-
-        before : str or int, optional
-            same as in `Header.update`
-
-        after : str or int, optional
-            same as in `Header.update`
-        """
-
-        self._add_commentary('COMMENT', value, before=before, after=after)
-
-    def add_blank(self, value='', before=None, after=None):
-        """
-        Add a blank card.
-
-        Parameters
-        ----------
-        value : str, optional
-            text to be added.
-
-        before : str or int, optional
-            same as in `Header.update`
-
-        after : str or int, optional
-            same as in `Header.update`
-        """
-
-        self._add_commentary(' ', value, before=before, after=after)
-
-    @deprecated(alternative="header['HISTORY']", pending=True)
+        self.rename_keyword(oldkey, newkey, force)
+
+    @deprecated('3.1', alternative="``header['HISTORY']``", pending=True)
     def get_history(self):
         """
         Get all history cards as a list of string texts.
@@ -1416,7 +1701,7 @@
 
         return self['HISTORY']
 
-    @deprecated(alternative="header['COMMENT']", pending=True)
+    @deprecated('3.1', alternative="``header['COMMENT']``", pending=True)
     def get_comment(self):
         """
         Get all comment cards as a list of string texts.
@@ -1424,7 +1709,7 @@
 
         return self['COMMENT']
 
-    @deprecated(alternative="tofile(sep='\n', endcard=False, padding=False)")
+    @deprecated('3.1', alternative=':meth:`Header.totextfile`')
     def toTxtFile(self, fileobj, clobber=False):
         """
         Output the header parameters to a file in ASCII format.
@@ -1441,6 +1726,14 @@
         self.tofile(fileobj, sep='\n', endcard=False, padding=False,
                     clobber=clobber)
 
+    @deprecated('3.1',
+                message='This is equivalent to '
+                        '``self.extend(Header.fromtextfile(fileobj), '
+                        'update=True, update_first=True)``.  Note that there '
+                        'there is no direct equivalent to the '
+                        '``replace=True`` option since '
+                        ':meth:`Header.fromtextfile` returns a new '
+                        ':class:`Header` instance.')
     def fromTxtFile(self, fileobj, replace=False):
         """
         Input the header parameters from an ASCII file.
@@ -1474,12 +1767,12 @@
             card.verify('silentfix')
 
             if card.keyword == 'SIMPLE':
-                if self.get('EXTENSION'):
-                    del self.ascard['EXTENSION']
+                if self.get('XTENSION'):
+                    del self.ascard['XTENSION']
 
                 self.set(card.keyword, card.value, card.comment, before=0)
                 prev_key = 0
-            elif card.keyword == 'EXTENSION':
+            elif card.keyword == 'XTENSION':
                 if self.get('SIMPLE'):
                     del self.ascard['SIMPLE']
 
@@ -1504,57 +1797,6 @@
                          after=prev_key)
                 prev_key += 1
 
-    def _add_commentary(self, key, value, before=None, after=None):
-        """
-        Add a commentary card.
-
-        If `before` and `after` are `None`, add to the last occurrence
-        of cards of the same name (except blank card).  If there is no
-        card (or blank card), append at the end.
-        """
-
-<<<<<<< HEAD
-        # The maximum value in each card can be the maximum card length minus
-        # the key length minus a space (or just minus one if the key is blank)
-        maxlen = Card.length - len(key.strip()) - 1
-
-        if len(value) <= maxlen:
-            # The value can fit in a single card
-            new_cards = [Card(key, value)]
-        else:
-            # The value must be split across multiple consecutive commentary
-            # cards
-            idx = 0
-            new_cards = []
-            while idx < len(value):
-                new_cards.append(Card(key, value[idx:idx + maxlen]))
-                idx += maxlen
-
-        if before is not None or after is not None:
-            if after:
-                new_cards = reversed(new_cards)
-            for card in new_cards:
-                self.ascard._pos_insert(card, before=before, after=after)
-        else:
-            if key[0] == ' ':
-                for card in new_cards:
-                    useblanks = card.cardimage != (' ' * 80)
-                    self.ascard.append(card, useblanks=useblanks, bottom=True)
-            else:
-                try:
-                    last = self.ascard.index_of(key, backward=True)
-                    for card in reversed(new_cards):
-                        self.ascard.insert(last + 1, card)
-                except:
-                    for card in new_cards:
-                        self.ascard.append(card, bottom=True)
-=======
-        if before is not None or after is not None:
-            self._relativeinsert((key, value), before=before,
-                                 after=after)
-        else:
-            self[key] = value
-
 
 class _CardAccessor(object):
     """
@@ -1576,7 +1818,7 @@
         '\n'.join(str(c) for c in self._header._cards)
 
     def __len__(self):
-        return len(self._header)
+        return len([c for c in self])
 
     def __eq__(self, other):
         if isiterable(other):
@@ -1586,7 +1828,6 @@
             else:
                 return True
         return False
->>>>>>> 59019761
 
     def __getitem__(self, item):
         if isinstance(item, slice) or self._header._haswildcard(item):
@@ -1610,8 +1851,6 @@
     def __repr__(self):
         """Returns a simple list of all keywords and their comments."""
 
-        # TODO: Fix Card class so that cards containing 'only' a comment have
-        # that comment in card.comment instead of card.value
         keyword_width = 8
         for card in self._header._cards:
             keyword_width = max(keyword_width, len(card.keyword))
@@ -1660,14 +1899,28 @@
         self._keyword = keyword
 
     def __repr__(self):
-        # TODO: Maybe prefix each line with an index #
-        return '\n'.join(str(c.value) for c in self._header._cards
+        return '\n'.join('%d: %s' % (idx, c.value)
+                         for idx, c in enumerate(self._header._cards)
                          if c.keyword == self._keyword)
 
     def __getitem__(self, idx):
         if not isinstance(idx, int):
             raise ValueError('%s index must be an integer' % self._keyword)
         return self._header[(self._keyword, idx)]
+
+
+def _is_pyfits_internal():
+    """
+    Returns True if the stack frame this is called from is in code internal to
+    the the pyfits package.
+
+    This is used in a few places where hacks are employed for backwards
+    compatibility with the old header API, but where we want to avoid using
+    those hacks internally.
+    """
+
+    calling_mod = inspect.getmodule(sys._getframe(2))
+    return calling_mod and calling_mod.__name__.startswith('pyfits.')
 
 
 def _block_size(sep):
