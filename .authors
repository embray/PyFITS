<<<<<<< HEAD
stsci_embray = Erik Bray <erik.m.bray@gmail.com>
=======
stsci_embray = Erik Bray <erik.m.bray@gmail.com>
stsci_iraf = stsci_iraf <iraf@stsci.edu>
stsci_mrdavis = Matt Davis <mrdavis@stsci.edu>
stsci_sienkiew = Mark Sienkiewicz <sienkiew@stsci.edu>
embray = Erik Bray <erik.m.bray@gmail.com>
sienkiew = Mark Sienkiewicz <sienkiew@stsci.edu>
iraf = stsci_iraf <iraf@stsci.edu>
>>>>>>> aa78ac3a
<|MERGE_RESOLUTION|>--- conflicted
+++ resolved
@@ -1,11 +1,7 @@
-<<<<<<< HEAD
-stsci_embray = Erik Bray <erik.m.bray@gmail.com>
-=======
 stsci_embray = Erik Bray <erik.m.bray@gmail.com>
 stsci_iraf = stsci_iraf <iraf@stsci.edu>
 stsci_mrdavis = Matt Davis <mrdavis@stsci.edu>
 stsci_sienkiew = Mark Sienkiewicz <sienkiew@stsci.edu>
 embray = Erik Bray <erik.m.bray@gmail.com>
 sienkiew = Mark Sienkiewicz <sienkiew@stsci.edu>
-iraf = stsci_iraf <iraf@stsci.edu>
->>>>>>> aa78ac3a
+iraf = stsci_iraf <iraf@stsci.edu>